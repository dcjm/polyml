--- conflicted
+++ resolved
@@ -140,7 +140,6 @@
 #include "timing.h"
 
 extern "C" {
-<<<<<<< HEAD
     POLYEXTERNALSYMBOL POLYUNSIGNED PolyNetworkGeneral(FirstArgument threadId, PolyWord code, PolyWord arg);
     POLYEXTERNALSYMBOL POLYUNSIGNED PolyNetworkGetServByName(FirstArgument threadId, PolyWord servName);
     POLYEXTERNALSYMBOL POLYUNSIGNED PolyNetworkGetServByNameAndProtocol(FirstArgument threadId, PolyWord servName, PolyWord protName);
@@ -149,8 +148,8 @@
     POLYEXTERNALSYMBOL POLYUNSIGNED PolyNetworkGetProtByName(FirstArgument threadId, PolyWord protocolName);
     POLYEXTERNALSYMBOL POLYUNSIGNED PolyNetworkGetProtByNo(FirstArgument threadId, PolyWord protoNo);
     POLYEXTERNALSYMBOL POLYUNSIGNED PolyNetworkGetHostName(FirstArgument threadId);
-    POLYEXTERNALSYMBOL POLYUNSIGNED PolyNetworkGetHostByName(FirstArgument threadId, PolyWord hostName);
-    POLYEXTERNALSYMBOL POLYUNSIGNED PolyNetworkGetHostByAddr(FirstArgument threadId, PolyWord hostAddr);
+    POLYEXTERNALSYMBOL POLYUNSIGNED PolyNetworkGetAddrInfo(FirstArgument threadId, PolyWord hostName, PolyWord addrFamily);
+    POLYEXTERNALSYMBOL POLYUNSIGNED PolyNetworkGetNameInfo(FirstArgument threadId, PolyWord sockAddr);
     POLYEXTERNALSYMBOL POLYUNSIGNED PolyNetworkCloseSocket(FirstArgument threadId, PolyWord arg);
     POLYEXTERNALSYMBOL POLYUNSIGNED PolyNetworkSelect(FirstArgument threadId, PolyWord fdVecTriple, PolyWord maxMillisecs);
     POLYEXTERNALSYMBOL POLYUNSIGNED PolyNetworkGetSocketError(FirstArgument threadId, PolyWord skt);
@@ -160,19 +159,6 @@
     POLYEXTERNALSYMBOL POLYUNSIGNED PolyNetworkSendTo(FirstArgument threadId, PolyWord args);
     POLYEXTERNALSYMBOL POLYUNSIGNED PolyNetworkReceive(FirstArgument threadId, PolyWord args);
     POLYEXTERNALSYMBOL POLYUNSIGNED PolyNetworkReceiveFrom(FirstArgument threadId, PolyWord args);
-=======
-    POLYEXTERNALSYMBOL POLYUNSIGNED PolyNetworkGeneral(PolyObject *threadId, PolyWord code, PolyWord arg);
-    POLYEXTERNALSYMBOL POLYUNSIGNED PolyNetworkGetServByName(PolyObject *threadId, PolyWord servName);
-    POLYEXTERNALSYMBOL POLYUNSIGNED PolyNetworkGetServByNameAndProtocol(PolyObject *threadId, PolyWord servName, PolyWord protName);
-    POLYEXTERNALSYMBOL POLYUNSIGNED PolyNetworkGetServByPort(PolyObject *threadId, PolyWord portNo);
-    POLYEXTERNALSYMBOL POLYUNSIGNED PolyNetworkGetServByPortAndProtocol(PolyObject *threadId, PolyWord portNo, PolyWord protName);
-    POLYEXTERNALSYMBOL POLYUNSIGNED PolyNetworkGetProtByName(PolyObject *threadId, PolyWord protocolName);
-    POLYEXTERNALSYMBOL POLYUNSIGNED PolyNetworkGetProtByNo(PolyObject *threadId, PolyWord protoNo);
-    POLYEXTERNALSYMBOL POLYUNSIGNED PolyNetworkGetHostName(PolyObject *threadId);
-    POLYEXTERNALSYMBOL POLYUNSIGNED PolyNetworkGetNameInfo(PolyObject *threadId, PolyWord sockAddr);
-    POLYEXTERNALSYMBOL POLYUNSIGNED PolyNetworkCloseSocket(PolyObject *threadId, PolyWord arg);
-    POLYEXTERNALSYMBOL POLYUNSIGNED PolyNetworkGetAddrInfo(PolyObject *threadId, PolyWord hostName, PolyWord addrFamily);
->>>>>>> 5a2d1e30
 }
 
 #define SAVE(x) taskData->saveVec.push(x)
@@ -1611,11 +1597,7 @@
     else return result->Word().AsUnsigned();
 }
 
-<<<<<<< HEAD
-POLYUNSIGNED PolyNetworkGetHostByName(FirstArgument threadId, PolyWord hName)
-=======
-POLYUNSIGNED PolyNetworkGetNameInfo(PolyObject *threadId, PolyWord sockAddr)
->>>>>>> 5a2d1e30
+POLYUNSIGNED PolyNetworkGetNameInfo(FirstArgument threadId, PolyWord sockAddr)
 {
     TaskData *taskData = TaskData::FindTaskForId(threadId);
     ASSERT(taskData != 0);
@@ -1649,9 +1631,6 @@
     else return result->Word().AsUnsigned();
 }
 
-<<<<<<< HEAD
-POLYUNSIGNED PolyNetworkGetHostByAddr(FirstArgument threadId, PolyWord hostAddr)
-=======
 // Copy addrInfo data into ML memory.  We copy this although most of it
 // is currently unused.
 static Handle extractAddrInfo(TaskData *taskData, struct addrinfo *ainfo)
@@ -1685,8 +1664,7 @@
     return taskData->saveVec.push(next);
 }
 
-POLYUNSIGNED PolyNetworkGetAddrInfo(PolyObject *threadId, PolyWord hostName, PolyWord addrFamily)
->>>>>>> 5a2d1e30
+POLYUNSIGNED PolyNetworkGetAddrInfo(FirstArgument threadId, PolyWord hostName, PolyWord addrFamily)
 {
     TaskData *taskData = TaskData::FindTaskForId(threadId);
     ASSERT(taskData != 0);
@@ -1778,7 +1756,6 @@
     { "PolyNetworkGetHostName",                 (polyRTSFunction)&PolyNetworkGetHostName},
     { "PolyNetworkGetNameInfo",                 (polyRTSFunction)&PolyNetworkGetNameInfo},
     { "PolyNetworkCloseSocket",                 (polyRTSFunction)&PolyNetworkCloseSocket },
-<<<<<<< HEAD
     { "PolyNetworkSelect",                      (polyRTSFunction)&PolyNetworkSelect },
     { "PolyNetworkGetSocketError",              (polyRTSFunction)&PolyNetworkGetSocketError },
     { "PolyNetworkConnect",                     (polyRTSFunction)&PolyNetworkConnect },
@@ -1787,9 +1764,7 @@
     { "PolyNetworkSendTo",                      (polyRTSFunction)&PolyNetworkSendTo },
     { "PolyNetworkReceive",                     (polyRTSFunction)&PolyNetworkReceive },
     { "PolyNetworkReceiveFrom",                 (polyRTSFunction)&PolyNetworkReceiveFrom },
-=======
     { "PolyNetworkGetAddrInfo",                 (polyRTSFunction)&PolyNetworkGetAddrInfo },
->>>>>>> 5a2d1e30
 
     { NULL, NULL} // End of list.
 };
