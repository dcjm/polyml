--- conflicted
+++ resolved
@@ -192,7 +192,6 @@
 // Get ticks per microsecond.
 POLYUNSIGNED PolyTimingTicksPerMicroSec(FirstArgument threadId)
 {
-<<<<<<< HEAD
     TaskData* taskData = TaskData::FindTaskForId(threadId);
     ASSERT(taskData != 0);
     taskData->PreRTSCall();
@@ -220,30 +219,16 @@
     Handle result = 0;
 
     try {
-#if (defined(_WIN32) && ! defined(__CYGWIN__))
+#if (defined(_WIN32))
         FILETIME ft;
         GetSystemTimeAsFileTime(&ft);
         result = Make_arb_from_Filetime(taskData, ft);
-=======
-    unsigned c = get_C_unsigned(taskData, code->Word());
-    switch (c)
-    {
-    case 0: /* Get ticks per microsecond. */
-        return Make_arbitrary_precision(taskData, TICKS_PER_MICROSECOND);
-    case 1: /* Return time since the time base. */
-        {
-#if (defined(_WIN32))
-            FILETIME ft;
-            GetSystemTimeAsFileTime(&ft);
-            return Make_arb_from_Filetime(taskData, ft);
->>>>>>> 3ce67899
 #else
         struct timeval tv;
         if (gettimeofday(&tv, NULL) != 0)
             raise_syscall(taskData, "gettimeofday failed", errno);
         result = Make_arb_from_pair_scaled(taskData, tv.tv_sec, tv.tv_usec, 1000000);
 #endif
-<<<<<<< HEAD
     }
     catch (...) {} // If an ML exception is raised
 
@@ -263,15 +248,9 @@
     Handle result = 0;
 
     try {
-#if (defined(_WIN32) && ! defined(__CYGWIN__))
+#if (defined(_WIN32))
         result = Make_arbitrary_precision(taskData, 1601);
-=======
-        }
-    case 2: /* Return the base year.  This is the year which corresponds to
-               zero in the timing sequence. */
-#if (defined(_WIN32))
-        return Make_arbitrary_precision(taskData, 1601);
->>>>>>> 3ce67899
+
 #else
         result = Make_arbitrary_precision(taskData, 1970);
 #endif
@@ -325,8 +304,7 @@
 #if (defined(HAVE_GMTIME_R) || defined(HAVE_LOCALTIME_R))
         struct tm resultTime;
 #endif
-<<<<<<< HEAD
-#if (defined(_WIN32) && ! defined(__CYGWIN__))
+#if (defined(_WIN32))
         /* Although the offset is in seconds it is since 1601. */
         FILETIME ftSeconds; // Not really a file-time because it's a number of seconds.
         getFileTimeFromArb(taskData, pushedArg, &ftSeconds); /* May raise exception. */
@@ -334,16 +312,6 @@
         liTime.HighPart = ftSeconds.dwHighDateTime;
         liTime.LowPart = ftSeconds.dwLowDateTime;
         theTime = (long)(liTime.QuadPart - SECSSINCE1601);
-=======
-#if (defined(_WIN32))
-            /* Although the offset is in seconds it is since 1601. */
-            FILETIME ftSeconds; // Not really a file-time because it's a number of seconds.
-            getFileTimeFromArb(taskData, args, &ftSeconds); /* May raise exception. */
-            ULARGE_INTEGER   liTime;
-            liTime.HighPart = ftSeconds.dwHighDateTime;
-            liTime.LowPart = ftSeconds.dwLowDateTime;
-            theTime = (long)(liTime.QuadPart - SECSSINCE1601);
->>>>>>> 3ce67899
 #else
         theTime = get_C_long(taskData, DEREFWORD(pushedArg)); /* May raise exception. */
 #endif
@@ -384,7 +352,6 @@
     }
     catch (...) {} // If an ML exception is raised
 
-<<<<<<< HEAD
     taskData->saveVec.reset(reset);
     taskData->PostRTSCall();
     if (result == 0) return TAGGED(0).AsUnsigned();
@@ -403,25 +370,13 @@
 
     try {
         time_t theTime;
-#if (defined(_WIN32) && ! defined(__CYGWIN__))
+#if (defined(_WIN32))
         FILETIME ftSeconds; // Not really a file-time because it's a number of seconds.
         getFileTimeFromArb(taskData, pushedArg, &ftSeconds); /* May raise exception. */
         ULARGE_INTEGER   liTime;
         liTime.HighPart = ftSeconds.dwHighDateTime;
         liTime.LowPart = ftSeconds.dwLowDateTime;
         theTime = (long)(liTime.QuadPart - SECSSINCE1601);
-=======
-    case 5: /* Find out if Summer Time (daylight saving) was/will be in effect. */
-        {
-            time_t theTime;
-#if (defined(_WIN32))
-            FILETIME ftSeconds; // Not really a file-time because it's a number of seconds.
-            getFileTimeFromArb(taskData, args, &ftSeconds); /* May raise exception. */
-            ULARGE_INTEGER   liTime;
-            liTime.HighPart = ftSeconds.dwHighDateTime;
-            liTime.LowPart = ftSeconds.dwLowDateTime;
-            theTime = (long)(liTime.QuadPart - SECSSINCE1601);
->>>>>>> 3ce67899
 #else
         theTime = get_C_long(taskData, DEREFWORD(pushedArg)); /* May raise exception. */
 #endif
@@ -442,7 +397,6 @@
     }
     catch (...) {} // If an ML exception is raised
 
-<<<<<<< HEAD
     taskData->saveVec.reset(reset);
     taskData->PostRTSCall();
     if (result == 0) return TAGGED(0).AsUnsigned();
@@ -476,31 +430,8 @@
         time.tm_wday = get_C_int(taskData, DEREFHANDLE(pushedArg)->Get(7));
         time.tm_yday = get_C_int(taskData, DEREFHANDLE(pushedArg)->Get(8));
         time.tm_isdst = get_C_int(taskData, DEREFHANDLE(pushedArg)->Get(9));
-#if (defined(_WIN32) && ! defined(__CYGWIN__))
+#if (defined(_WIN32))
         _tzset(); /* Make sure we set the current locale. */
-=======
-    case 6: /* Call strftime.  It would be possible to do much of this in
-               ML except that it requires the current locale. */
-        {
-            struct  tm time;
-            char    *format, buff[2048];
-            Handle  resString;
-            /* Get the format string. */
-            format = Poly_string_to_C_alloc(DEREFHANDLE(args)->Get(0));
-
-            /* Copy the time information. */
-            time.tm_year = get_C_int(taskData, DEREFHANDLE(args)->Get(1)) - 1900;
-            time.tm_mon = get_C_int(taskData, DEREFHANDLE(args)->Get(2));
-            time.tm_mday = get_C_int(taskData, DEREFHANDLE(args)->Get(3));
-            time.tm_hour = get_C_int(taskData, DEREFHANDLE(args)->Get(4));
-            time.tm_min = get_C_int(taskData, DEREFHANDLE(args)->Get(5));
-            time.tm_sec = get_C_int(taskData, DEREFHANDLE(args)->Get(6));
-            time.tm_wday = get_C_int(taskData, DEREFHANDLE(args)->Get(7));
-            time.tm_yday = get_C_int(taskData, DEREFHANDLE(args)->Get(8));
-            time.tm_isdst = get_C_int(taskData, DEREFHANDLE(args)->Get(9));
-#if (defined(_WIN32))
-            _tzset(); /* Make sure we set the current locale. */
->>>>>>> 3ce67899
 #else
         setlocale(LC_TIME, "");
 #endif
@@ -519,7 +450,6 @@
     }
     catch (...) {} // If an ML exception is raised
 
-<<<<<<< HEAD
     taskData->saveVec.reset(reset);
     taskData->PostRTSCall();
     if (result == 0) return TAGGED(0).AsUnsigned();
@@ -536,20 +466,11 @@
     Handle result = 0;
 
     try {
-#if (defined(_WIN32) && ! defined(__CYGWIN__))
+#if (defined(_WIN32))
         FILETIME ut, ct, et, kt;
         if (!GetProcessTimes(GetCurrentProcess(), &ct, &et, &kt, &ut))
             raise_syscall(taskData, "GetProcessTimes failed", GetLastError());
         result = Make_arb_from_Filetime(taskData, ut);
-=======
-    case 7: /* Return User CPU time since the start. */
-        {
-#if (defined(_WIN32))
-            FILETIME ut, ct, et, kt;
-            if (! GetProcessTimes(GetCurrentProcess(), &ct, &et, &kt, &ut))
-                raise_syscall(taskData, "GetProcessTimes failed", GetLastError());
-            return Make_arb_from_Filetime(taskData, ut);
->>>>>>> 3ce67899
 #else
         struct rusage rusage;
         if (getrusage(RUSAGE_SELF, &rusage) != 0)
@@ -560,7 +481,6 @@
     }
     catch (...) {} // If an ML exception is raised
 
-<<<<<<< HEAD
     taskData->saveVec.reset(reset);
     taskData->PostRTSCall();
     if (result == 0) return TAGGED(0).AsUnsigned();
@@ -577,20 +497,11 @@
     Handle result = 0;
 
     try {
-#if (defined(_WIN32) && ! defined(__CYGWIN__))
+#if (defined(_WIN32))
         FILETIME ct, et, kt, ut;
         if (!GetProcessTimes(GetCurrentProcess(), &ct, &et, &kt, &ut))
             raise_syscall(taskData, "GetProcessTimes failed", GetLastError());
         result = Make_arb_from_Filetime(taskData, kt);
-=======
-    case 8: /* Return System CPU time since the start. */
-        {
-#if (defined(_WIN32))
-            FILETIME ct, et, kt, ut;
-            if (! GetProcessTimes(GetCurrentProcess(), &ct, &et, &kt, &ut))
-                raise_syscall(taskData, "GetProcessTimes failed", GetLastError());
-            return Make_arb_from_Filetime(taskData, kt);
->>>>>>> 3ce67899
 #else
         struct rusage rusage;
         if (getrusage(RUSAGE_SELF, &rusage) != 0)
@@ -607,7 +518,6 @@
     else return result->Word().AsUnsigned();
 }
 
-<<<<<<< HEAD
 /* Return GC time since the start. */
 POLYUNSIGNED PolyTimingGetGCUser(FirstArgument threadId)
 {
@@ -638,20 +548,11 @@
     Handle result = 0;
 
     try {
-#if (defined(_WIN32) && ! defined(__CYGWIN__))
+#if (defined(_WIN32))
         FILETIME ft;
         GetSystemTimeAsFileTime(&ft);
         subFiletimes(&ft, &startTime);
         result = Make_arb_from_Filetime(taskData, ft);
-=======
-    case 10: /* Return real time since the start. */
-        {
-#if (defined(_WIN32))
-            FILETIME ft;
-            GetSystemTimeAsFileTime(&ft);
-            subFiletimes(&ft, &startTime);
-            return Make_arb_from_Filetime(taskData, ft);
->>>>>>> 3ce67899
 #else
         struct timeval tv;
         if (gettimeofday(&tv, NULL) != 0)
@@ -662,7 +563,6 @@
     }
     catch (...) {} // If an ML exception is raised
 
-<<<<<<< HEAD
     taskData->saveVec.reset(reset);
     taskData->PostRTSCall();
     if (result == 0) return TAGGED(0).AsUnsigned();
@@ -679,15 +579,8 @@
     Handle result = 0;
 
     try {
-#if (defined(_WIN32) && ! defined(__CYGWIN__))
+#if (defined(_WIN32))
         result = Make_arbitrary_precision(taskData, 0);
-=======
-        /* These next two are used only in the Posix structure. */
-    case 11: /* Return User CPU time used by child processes. */
-        {
-#if (defined(_WIN32))
-            return Make_arbitrary_precision(taskData, 0);
->>>>>>> 3ce67899
 #else
         struct rusage rusage;
         if (getrusage(RUSAGE_CHILDREN, &rusage) != 0)
@@ -698,7 +591,6 @@
     }
     catch (...) {} // If an ML exception is raised
 
-<<<<<<< HEAD
     taskData->saveVec.reset(reset);
     taskData->PostRTSCall();
     if (result == 0) return TAGGED(0).AsUnsigned();
@@ -715,14 +607,8 @@
     Handle result = 0;
 
     try {
-#if (defined(_WIN32) && ! defined(__CYGWIN__))
+#if (defined(_WIN32))
         result = Make_arbitrary_precision(taskData, 0);
-=======
-    case 12: /* Return System CPU time used by child processes. */
-        {
-#if (defined(_WIN32))
-            return Make_arbitrary_precision(taskData, 0);
->>>>>>> 3ce67899
 #else
         struct rusage rusage;
         if (getrusage(RUSAGE_CHILDREN, &rusage) != 0)
