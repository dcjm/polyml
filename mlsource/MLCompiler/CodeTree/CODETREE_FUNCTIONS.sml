--- conflicted
+++ resolved
@@ -147,12 +147,8 @@
                     |   RealComparison _ => applicative
                         (* Real arithmetic operations depend on the current rounding setting. *)
                     |   RealArith _ => Word.orb(PROPWORD_NOUPDATE, PROPWORD_NORAISE)
-<<<<<<< HEAD
                     |   FreeCStack => PROPWORD_NORAISE orb PROPWORD_NODEREF
-=======
                     |   PointerEq => applicative
-
->>>>>>> 7e214665
             in
                 operProps andb codeProps arg1 andb codeProps arg2
             end
