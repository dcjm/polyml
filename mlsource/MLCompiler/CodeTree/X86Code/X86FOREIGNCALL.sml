(*
    Copyright (c) 2016 David C.J. Matthews

    This library is free software; you can redistribute it and/or
    modify it under the terms of the GNU Lesser General Public
    License version 2.1 as published by the Free Software Foundation.
    
    This library is distributed in the hope that it will be useful,
    but WITHOUT ANY WARRANTY; without even the implied warranty of
    MERCHANTABILITY or FITNESS FOR A PARTICULAR PURPOSE.  See the GNU
    Lesser General Public License for more details.
    
    You should have received a copy of the GNU Lesser General Public
    License along with this library; if not, write to the Free Software
    Foundation, Inc., 51 Franklin St, Fifth Floor, Boston, MA  02110-1301  USA
*)

functor X86FOREIGNCALL(

    structure X86CODE: X86CODESIG

    structure X86OPTIMISE:
    sig
        type operation
        type code
        type operations = operation list

        val optimise: code * operations -> operations

        structure Sharing:
        sig
            type operation = operation
            type code = code
        end
    end

    structure DEBUG: DEBUGSIG

    sharing X86CODE.Sharing = X86OPTIMISE.Sharing
): FOREIGNCALLSIG
=
struct
    open X86CODE
    open Address
    
    exception InternalError = Misc.InternalError
    
    val pushR = PushToStack o RegisterArg

    fun moveRR{source, output} = MoveToRegister{source=RegisterArg source, output=output}

    fun condBranch(test, predict) =
    let
        val label as Labels{uses, ...} = mkLabel()
    in
        uses := 1;
        (ConditionalBranch{test=test, predict=predict, label=label}, label)
    end

    fun loadMemory(reg, base, offset) =
        MoveToRegister{source=MemoryArg{base=base, offset=offset, index=NoIndex}, output=reg}
    and storeMemory(reg, base, offset) =
        StoreRegToMemory{toStore=reg, address={base=base, offset=offset, index=NoIndex}}

    fun createProfileObject _ (*functionName*) =
    let
        (* The profile object is a single mutable with the F_bytes bit set. *)
        open Address
        val profileObject = RunCall.allocateByteMemory(0w1, Word.fromLargeWord(Word8.toLargeWord(Word8.orb(F_mutable, F_bytes))))
        fun clear 0w0 = ()
        |   clear i = (assignByte(profileObject, i-0w1, 0w0); clear (i-0w1))
        val () = clear(Word.fromInt wordSize)
    in
        toMachineWord profileObject
    end

    val makeEntryPoint: string -> machineWord = Compat560.createEntryPointObject

    datatype abi = X86_32 | X64Win | X64Unix

    val noException = 1

    (* Full RTS call version.  An extra argument is passed that contains the thread ID.
       This allows the taskData object to be found which is needed if the code allocates
       any ML memory or raises an exception.  It also saves the stack and heap pointers
       in case of a GC. *)
    fun rtsCallFull (functionName, nArgs (* Not counting the thread ID *), debugSwitches) =
    let
        val entryPointAddr = makeEntryPoint functionName

        (* Get the ABI.  On 64-bit Windows and Unix use different calling conventions. *)
        val abi =
            case Compat560.polySpecificGeneral (108, 0) of
                1 => X64Unix
            |   2 => X64Win
            |   _ => X86_32

        (* Branch to check for exception. *)
        val (checkExc, exLabel) = condBranch(JNE, PredictNotTaken)
        
        (* Unix X64.  The first six arguments are in rdi, rsi, rdx, rcx, r8, r9.
                      The rest are on the stack.
           Windows X64. The first four arguments are in rcx, rdx, r8 and r9.  The rest are
                       on the stack.  The caller must ensure the stack is aligned on 16-byte boundary
                       and must allocate 32-byte save area for the register args.
                       rbx, rbp, rdi, rsi, rsp, r12-r15 are saved by the called function.
           X86/32.  Arguments are pushed to the stack.
                   ebx, edi, esi, ebp and esp are saved by the called function.
                   We use esi to hold the argument data pointer and edi to save the ML stack pointer
           Our ML conventions use eax, ebx for the first two arguments in X86/32 and
                   rax, ebx, r8, r9, r10 for the first five arguments in X86/64.
        *)
        
        (* This is a pointer to data that the RTS provides on entry.  Fields
           may be updated in the RTS call.  Where it is stored differs between the ABIs. *)
        val memRegArgumentPtr = case abi of X64Unix => ~48 | X64Win => 16 | X86_32 => 8

        (* The argument pointer and the ML stack pointer need to be
           loaded into registers that will be saved by the callee.
           The entry point doesn't need to be but must be a register
           that isn't used for an argument. *)
        (* We have to save the stack pointer to the argument structure but
           we still need a register if we have args on the stack. *)
        val (entryPtrReg, argPtrReg, saveMLStackPtrReg) =
            if isX64 then (r11, r12, r13) else (ecx, esi, edi)
        
        val stackSpace =
            case abi of
                X64Unix => memRegSize
            |   X64Win => memRegSize + 32 (* Requires 32-byte save area. *)
            |   X86_32 =>
                let
                    (* GCC likes to keep the stack on a 16-byte alignment. *)
                    val argSpace = (nArgs+1)*4
                    val align = argSpace mod 16
                in
                    (* Add sufficient space so that esp will be 16-byte aligned *)
                    if align = 0
                    then memRegSize
                    else memRegSize + 16 - align
                end

        val code =
            [
                MoveToRegister{source=LongConstArg entryPointAddr, output=entryPtrReg}, (* Load the entry point ref. *)
                loadMemory(entryPtrReg, entryPtrReg, 0),(* Load its value. *)
                loadMemory(argPtrReg, ebp, memRegArgumentPtr) (* Get argument data ptr  - use r12 to save reloading after the call *)
            ] @
            (
                (* Save heap ptr.  This is in r15 in X86/64 *)
                if isX64 then [storeMemory(r15, argPtrReg, argLocalMpointer)] (* Save heap ptr *)
                else [loadMemory(edx, ebp, memRegLocalMPointer), storeMemory(edx, argPtrReg, argLocalMpointer) ]
            ) @
            [
                moveRR{source=esp, output=saveMLStackPtrReg}, (* Save this in case it is needed for arguments. *)
                (* Have to save the stack pointer to the arg structure in case we need to scan the stack for a GC. *)
                storeMemory(esp, argPtrReg, argStackPointer), (* Save ML stack and switch to C stack. *)
                moveRR{source=ebp, output=esp},
                (* Set the stack pointer past the data on the stack.  For Windows/64 add in a 32 byte save area *)
                ArithToGenReg{opc=SUB, output=esp, source=ShortConstArg(LargeInt.fromInt stackSpace)}
            ] @
            (
                case (abi, nArgs) of  (* Set the argument registers. *)
                    (X64Unix, 0) => [ loadMemory(edi, argPtrReg, argThreadSelf) ]
                |   (X64Unix, 1) => [ loadMemory(edi, argPtrReg, argThreadSelf), moveRR{source=eax, output=esi} ]
                |   (X64Unix, 2) =>
                        [ loadMemory(edi, argPtrReg, argThreadSelf), moveRR{source=eax, output=esi}, moveRR{source=ebx, output=edx} ]
                |   (X64Unix, 3) => 
                        [ loadMemory(edi, argPtrReg, argThreadSelf), moveRR{source=eax, output=esi}, moveRR{source=ebx, output=edx}, moveRR{source=r8, output=ecx} ]
                |   (X64Win, 0) => [ loadMemory(ecx, argPtrReg, argThreadSelf) ]
                |   (X64Win, 1) => [ loadMemory(ecx, argPtrReg, argThreadSelf), moveRR{source=eax, output=edx} ]
                |   (X64Win, 2) =>
                        [ loadMemory(ecx, argPtrReg, argThreadSelf), moveRR{source=eax, output=edx}, moveRR{source=ebx, output=r8} ]
                |   (X64Win, 3) =>
                        [ loadMemory(ecx, argPtrReg, argThreadSelf), moveRR{source=eax, output=edx}, moveRR{source=r8, output=r9}, moveRR{source=ebx, output=r8} ]
                |   (X86_32, 0) => [ PushToStack(MemoryArg{base=argPtrReg, offset=argThreadSelf, index=NoIndex}) ]
                |   (X86_32, 1) => [ pushR eax, PushToStack(MemoryArg{base=argPtrReg, offset=argThreadSelf, index=NoIndex}) ]
                |   (X86_32, 2) => [ pushR ebx, pushR eax, PushToStack(MemoryArg{base=argPtrReg, offset=argThreadSelf, index=NoIndex}) ]
                |   (X86_32, 3) =>
                        [
                            (* We need to move an argument from the ML stack. *)
                            PushToStack(MemoryArg{base=saveMLStackPtrReg, offset=4, index=NoIndex}), pushR ebx, pushR eax,
                            PushToStack(MemoryArg{base=argPtrReg, offset=argThreadSelf, index=NoIndex})
                        ]
                |   _ => raise InternalError "rtsCall: Abi/argument count not implemented"
            ) @
            [
                CallFunction(DirectReg entryPtrReg), (* Call the function *)
                moveRR{source=saveMLStackPtrReg, output=esp} (* Restore the ML stack pointer *)
            ] @
            (
            if isX64 then [loadMemory(r15, argPtrReg, argLocalMpointer) ] (* Copy back the heap ptr *)
            else [loadMemory(edx, esi, argLocalMpointer), storeMemory(edx, ebp, memRegLocalMPointer) ]
            ) @
            [
                loadMemory(edx, argPtrReg, argLocalMbottom), storeMemory(edx, ebp, memRegLocalMbottom), (* and base ptr *)
                ArithMemConst{opc=CMP, offset=argExceptionPacket, base=argPtrReg, source=noException},
                checkExc,
                (* Remove any arguments that have been passed on the stack. *)
                ReturnFromFunction(Int.max(case abi of X86_32 => nArgs-2 | _ => nArgs-5, 0)),
                JumpLabel exLabel, (* else raise the exception *)
                loadMemory(eax, argPtrReg, argExceptionPacket),
                RaiseException
            ]
 
        val profileObject = createProfileObject functionName
        val newCode = codeCreate (functionName, profileObject, debugSwitches)
        val createdCode = createCodeSegment(X86OPTIMISE.optimise(newCode, code), newCode)
        (* Have to create a closure for this *)
        open Address
        val closure = allocWordData(0w1, Word8.orb (F_mutable, F_words), toMachineWord 0w0)
    in
        assignWord(closure, 0w0, toMachineWord createdCode);
        lock closure;
        closure
    end

    (* This is a quicker version but can only be used if the RTS entry does
       not allocated ML memory, raise an exception or need to suspend the thread. *)
    fun rtsCallFast (functionName, nArgs, debugSwitches) =
    let
        val entryPointAddr = makeEntryPoint functionName

        (* Get the ABI.  On 64-bit Windows and Unix use different calling conventions. *)
        val abi =
            case Compat560.polySpecificGeneral (108, 0) of
                1 => X64Unix
            |   2 => X64Win
            |   _ => X86_32

        (* We don't need an argument pointer but we do need to save
           the ML stack pointer across the call. *)
        val (entryPtrReg, saveMLStackPtrReg) =
            if isX64 then (r11, r13) else (ecx, edi)
        
        val stackSpace =
            case abi of
                X64Unix => memRegSize
            |   X64Win => memRegSize + 32 (* Requires 32-byte save area. *)
            |   X86_32 =>
                let
                    (* GCC likes to keep the stack on a 16-byte alignment. *)
                    val argSpace = nArgs*4
                    val align = argSpace mod 16
                in
                    (* Add sufficient space so that esp will be 16-byte aligned *)
                    if align = 0
                    then memRegSize
                    else memRegSize + 16 - align
                end

        val code =
            [
                MoveToRegister{source=LongConstArg entryPointAddr, output=entryPtrReg}, (* Load the entry point ref. *)
                loadMemory(entryPtrReg, entryPtrReg, 0),(* Load its value. *)
                moveRR{source=esp, output=saveMLStackPtrReg}, (* Save ML stack and switch to C stack. *)
                moveRR{source=ebp, output=esp},
                (* Set the stack pointer past the data on the stack.  For Windows/64 add in a 32 byte save area *)
                ArithToGenReg{opc=SUB, output=esp, source=ShortConstArg(LargeInt.fromInt stackSpace)}
            ] @
            (
                case (abi, nArgs) of  (* Set the argument registers. *)
                    (_, 0) => []
                |   (X64Unix, 1) => [ moveRR{source=eax, output=edi} ]
                |   (X64Unix, 2) =>
                        [ moveRR{source=eax, output=edi}, moveRR{source=ebx, output=esi} ]
                |   (X64Unix, 3) => 
                        [ moveRR{source=eax, output=edi}, moveRR{source=ebx, output=esi}, moveRR{source=r8, output=edx} ]
                |   (X64Unix, 4) => 
                        [ moveRR{source=eax, output=edi}, moveRR{source=ebx, output=esi}, moveRR{source=r8, output=edx}, moveRR{source=r9, output=ecx} ]
                |   (X64Win, 1) => [ moveRR{source=eax, output=ecx} ]
                |   (X64Win, 2) => [ moveRR{source=eax, output=ecx}, moveRR{source=ebx, output=edx} ]
                |   (X64Win, 3) =>
                        [ moveRR{source=eax, output=ecx}, moveRR{source=ebx, output=edx} (* Arg3 is already in r8. *) ]
                |   (X64Win, 4) =>
                        [ moveRR{source=eax, output=ecx}, moveRR{source=ebx, output=edx} (* Arg3 is already in r8 and arg4 in r9. *) ]
                |   (X86_32, 1) => [ pushR eax ]
                |   (X86_32, 2) => [ pushR ebx, pushR eax ]
                |   (X86_32, 3) =>
                        [
                            (* We need to move an argument from the ML stack. *)
                            loadMemory(edx, saveMLStackPtrReg, 4), pushR edx, pushR ebx, pushR eax
                        ]
                |   (X86_32, 4) =>
                        [
                            (* We need to move an arguments from the ML stack. *)
                            loadMemory(edx, saveMLStackPtrReg, 4), pushR edx,
                            loadMemory(edx, saveMLStackPtrReg, 8), pushR edx,
                            pushR ebx, pushR eax
                        ]
                |   _ => raise InternalError "rtsCall: Abi/argument count not implemented"
            ) @
            [
                CallFunction(DirectReg entryPtrReg), (* Call the function *)
                moveRR{source=saveMLStackPtrReg, output=esp}, (* Restore the ML stack pointer *)
                (* Remove any arguments that have been passed on the stack. *)
                ReturnFromFunction(Int.max(case abi of X86_32 => nArgs-2 | _ => nArgs-5, 0))
            ]
 
        val profileObject = createProfileObject functionName
        val newCode = codeCreate (functionName, profileObject, debugSwitches)
        val createdCode = createCodeSegment(X86OPTIMISE.optimise(newCode, code), newCode)
        (* Have to create a closure for this *)
        open Address
        val closure = allocWordData(0w1, Word8.orb (F_mutable, F_words), toMachineWord 0w0)
    in
        assignWord(closure, 0w0, toMachineWord createdCode);
        lock closure;
        closure
    end
    
    (* RTS call with one double-precision floating point argument and a floating point result.
       First version.  This will probably be merged into the above code in due
       course.
       Currently ML always uses boxed values for floats.  *)
    fun rtsCallFastFloattoFloat (functionName, debugSwitches) =
    let
        val entryPointAddr = makeEntryPoint functionName

        (* Get the ABI.  On 64-bit Windows and Unix use different calling conventions. *)
        val abi =
            case Compat560.polySpecificGeneral (108, 0) of
                1 => X64Unix
            |   2 => X64Win
            |   _ => X86_32

        (* We don't need an argument pointer but we do need to save
           the ML stack pointer across the call. *)
        val (entryPtrReg, saveMLStackPtrReg) =
            if isX64 then (r11, r13) else (ecx, edi)
        
        val stackSpace =
            case abi of
                X64Unix => memRegSize
            |   X64Win => memRegSize + 32 (* Requires 32-byte save area. *)
            |   X86_32 =>
                let
                    (* GCC likes to keep the stack on a 16-byte alignment. *)
                    val argSpace = 8 (*nArgs*4*) (* One "double" value. *)
                    val align = argSpace mod 16
                in
                    (* Add sufficient space so that esp will be 16-byte aligned *)
                    if align = 0
                    then memRegSize
                    else memRegSize + 16 - align
                end

        (* Constants for a box for a float *)
        val fpBoxSize = 8 div wordSize
        val fpBoxLengthWord32 = IntInf.orb(IntInf.fromInt fpBoxSize, IntInf.<<(Word8.toLargeInt F_bytes, 0w24))

        val code =
            [
                MoveToRegister{source=LongConstArg entryPointAddr, output=entryPtrReg}, (* Load the entry point ref. *)
                loadMemory(entryPtrReg, entryPtrReg, 0),(* Load its value. *)
                moveRR{source=esp, output=saveMLStackPtrReg}, (* Save ML stack and switch to C stack. *)
                moveRR{source=ebp, output=esp},
                (* Set the stack pointer past the data on the stack.  For Windows/64 add in a 32 byte save area *)
                ArithToGenReg{opc=SUB, output=esp, source=ShortConstArg(LargeInt.fromInt stackSpace)}
            ] @
            (
                case abi of
                    (* X64 on both Windows and Unix take the first arg in xmm0.  We need to
                       unbox the value pointed at by rax. *)
                    X64Unix => [ XMMArith { opc= SSE2Move, source=MemoryArg{base=eax, offset=0, index=NoIndex}, output=xmm0 } ]
                |   X64Win => [ XMMArith { opc= SSE2Move, source=MemoryArg{base=eax, offset=0, index=NoIndex}, output=xmm0 } ]
                |   X86_32 =>
                     (* eax contains the address of the value.  This must be unboxed onto the stack. *)
                    [
<<<<<<< HEAD
                        FPLoadFromMemory{base=eax, offset=0, index=NoIndex},
=======
                        FPLoadFromMemory{address={base=eax, offset=0, index=NoIndex}, precision=DoublePrecision},
>>>>>>> 3aae1671
                        ArithToGenReg{ opc=SUB, output=esp, source=ShortConstArg 8},
                        FPStoreToMemory{ address={base=esp, offset=0, index=NoIndex}, precision=DoublePrecision, andPop=true }
                    ]
            ) @
            [
                CallFunction(DirectReg entryPtrReg), (* Call the function *)
                moveRR{source=saveMLStackPtrReg, output=esp} (* Restore the ML stack pointer *)
            ] @
            (
                (* Put the floating point result into a box. *)
                case abi of
                   X86_32 =>
                    [
                        AllocStore{size=fpBoxSize, output=eax, saveRegs=[]},
                        StoreConstToMemory{toStore=fpBoxLengthWord32,
                                address={offset= ~wordSize, base=eax, index=NoIndex}},
<<<<<<< HEAD
                        FPStoreToMemory{ base=eax, offset=0, andPop=true },
=======
                        FPStoreToMemory{ address={base=eax, offset=0, index=NoIndex}, precision=DoublePrecision, andPop=true },
>>>>>>> 3aae1671
                        StoreInitialised
                    ]
                |   _ => (* X64 The result is in xmm0 *)
                    [
                        AllocStore{size=fpBoxSize, output=eax, saveRegs=[]},
                        StoreConstToMemory{toStore=LargeInt.fromInt fpBoxSize,
                            address={offset= ~wordSize, base=eax, index=NoIndex}},
                        StoreNonWordConst{size=Size8Bit, toStore=Word8.toLargeInt F_bytes, address={offset= ~1, base=eax, index=NoIndex}},
<<<<<<< HEAD
                        XMMStoreToMemory { base=eax, offset=0, toStore=xmm0 },
=======
                        XMMStoreToMemory { address={base=eax, offset=0, index=NoIndex}, precision=DoublePrecision, toStore=xmm0 },
>>>>>>> 3aae1671
                        StoreInitialised
                    ]                    
            ) @
            [
                (* Remove any arguments that have been passed on the stack. *)
                ReturnFromFunction 0
            ]
 
        val profileObject = createProfileObject functionName
        val newCode = codeCreate (functionName, profileObject, debugSwitches)
        val createdCode = createCodeSegment(X86OPTIMISE.optimise(newCode, code), newCode)
        (* Have to create a closure for this *)
        open Address
        val closure = allocWordData(0w1, Word8.orb (F_mutable, F_words), toMachineWord 0w0)
    in
        assignWord(closure, 0w0, toMachineWord createdCode);
        lock closure;
        closure
    end

    (* RTS call with one general (i.e. ML word) argument and a floating point result.
       This is used only to convert arbitrary precision values to floats.
       In due course this will be merged into the other functions. *)
    fun rtsCallFastGeneraltoFloat (functionName, debugSwitches) =
    let
        val entryPointAddr = makeEntryPoint functionName

        (* Get the ABI.  On 64-bit Windows and Unix use different calling conventions. *)
        val abi =
            case Compat560.polySpecificGeneral (108, 0) of
                1 => X64Unix
            |   2 => X64Win
            |   _ => X86_32

        (* We don't need an argument pointer but we do need to save
           the ML stack pointer across the call. *)
        val (entryPtrReg, saveMLStackPtrReg) =
            if isX64 then (r11, r13) else (ecx, edi)
        
        val stackSpace =
            case abi of
                X64Unix => memRegSize
            |   X64Win => memRegSize + 32 (* Requires 32-byte save area. *)
            |   X86_32 =>
                let
                    (* GCC likes to keep the stack on a 16-byte alignment. *)
                    val argSpace = 8 (*nArgs*4*) (* One "double" value. *)
                    val align = argSpace mod 16
                in
                    (* Add sufficient space so that esp will be 16-byte aligned *)
                    if align = 0
                    then memRegSize
                    else memRegSize + 16 - align
                end

        (* Constants for a box for a float *)
        val fpBoxSize = 8 div wordSize
        val fpBoxLengthWord32 = IntInf.orb(IntInf.fromInt fpBoxSize, IntInf.<<(Word8.toLargeInt F_bytes, 0w24))

        val code =
            [
                MoveToRegister{source=LongConstArg entryPointAddr, output=entryPtrReg}, (* Load the entry point ref. *)
                loadMemory(entryPtrReg, entryPtrReg, 0),(* Load its value. *)
                moveRR{source=esp, output=saveMLStackPtrReg}, (* Save ML stack and switch to C stack. *)
                moveRR{source=ebp, output=esp},
                (* Set the stack pointer past the data on the stack.  For Windows/64 add in a 32 byte save area *)
                ArithToGenReg{opc=SUB, output=esp, source=ShortConstArg(LargeInt.fromInt stackSpace)}
            ] @
            (
                case abi of
                    X64Unix => [ moveRR{source=eax, output=edi} ]
                |   X64Win => [ moveRR{source=eax, output=ecx} ]
                |   X86_32 => [ pushR eax ]
            ) @
            [
                CallFunction(DirectReg entryPtrReg), (* Call the function *)
                moveRR{source=saveMLStackPtrReg, output=esp} (* Restore the ML stack pointer *)
            ] @
            (
                (* Put the floating point result into a box. *)
                case abi of
                   X86_32 =>
                    [
                        AllocStore{size=fpBoxSize, output=eax, saveRegs=[]},
                        StoreConstToMemory{toStore=fpBoxLengthWord32,
                                address={offset= ~wordSize, base=eax, index=NoIndex}},
<<<<<<< HEAD
                        FPStoreToMemory{ base=eax, offset=0, andPop=true },
=======
                        FPStoreToMemory{ address={base=eax, offset=0, index=NoIndex}, precision=DoublePrecision, andPop=true },
>>>>>>> 3aae1671
                        StoreInitialised
                    ]
                |   _ => (* X64 The result is in xmm0 *)
                    [
                        AllocStore{size=fpBoxSize, output=eax, saveRegs=[]},
                        StoreConstToMemory{toStore=LargeInt.fromInt fpBoxSize,
                            address={offset= ~wordSize, base=eax, index=NoIndex}},
                        StoreNonWordConst{size=Size8Bit, toStore=Word8.toLargeInt F_bytes, address={offset= ~1, base=eax, index=NoIndex}},
<<<<<<< HEAD
                        XMMStoreToMemory { base=eax, offset=0, toStore=xmm0 },
=======
                        XMMStoreToMemory { address={base=eax, offset=0, index=NoIndex}, precision=DoublePrecision, toStore=xmm0 },
>>>>>>> 3aae1671
                        StoreInitialised
                    ]                    
            ) @
            [
                (* Remove any arguments that have been passed on the stack. *)
                ReturnFromFunction 0
            ]
 
        val profileObject = createProfileObject functionName
        val newCode = codeCreate (functionName, profileObject, debugSwitches)
        val createdCode = createCodeSegment(X86OPTIMISE.optimise(newCode, code), newCode)
        (* Have to create a closure for this *)
        open Address
        val closure = allocWordData(0w1, Word8.orb (F_mutable, F_words), toMachineWord 0w0)
    in
        assignWord(closure, 0w0, toMachineWord createdCode);
        lock closure;
        closure
    end

end;<|MERGE_RESOLUTION|>--- conflicted
+++ resolved
@@ -367,11 +367,7 @@
                 |   X86_32 =>
                      (* eax contains the address of the value.  This must be unboxed onto the stack. *)
                     [
-<<<<<<< HEAD
-                        FPLoadFromMemory{base=eax, offset=0, index=NoIndex},
-=======
                         FPLoadFromMemory{address={base=eax, offset=0, index=NoIndex}, precision=DoublePrecision},
->>>>>>> 3aae1671
                         ArithToGenReg{ opc=SUB, output=esp, source=ShortConstArg 8},
                         FPStoreToMemory{ address={base=esp, offset=0, index=NoIndex}, precision=DoublePrecision, andPop=true }
                     ]
@@ -388,11 +384,7 @@
                         AllocStore{size=fpBoxSize, output=eax, saveRegs=[]},
                         StoreConstToMemory{toStore=fpBoxLengthWord32,
                                 address={offset= ~wordSize, base=eax, index=NoIndex}},
-<<<<<<< HEAD
-                        FPStoreToMemory{ base=eax, offset=0, andPop=true },
-=======
                         FPStoreToMemory{ address={base=eax, offset=0, index=NoIndex}, precision=DoublePrecision, andPop=true },
->>>>>>> 3aae1671
                         StoreInitialised
                     ]
                 |   _ => (* X64 The result is in xmm0 *)
@@ -401,11 +393,7 @@
                         StoreConstToMemory{toStore=LargeInt.fromInt fpBoxSize,
                             address={offset= ~wordSize, base=eax, index=NoIndex}},
                         StoreNonWordConst{size=Size8Bit, toStore=Word8.toLargeInt F_bytes, address={offset= ~1, base=eax, index=NoIndex}},
-<<<<<<< HEAD
-                        XMMStoreToMemory { base=eax, offset=0, toStore=xmm0 },
-=======
                         XMMStoreToMemory { address={base=eax, offset=0, index=NoIndex}, precision=DoublePrecision, toStore=xmm0 },
->>>>>>> 3aae1671
                         StoreInitialised
                     ]                    
             ) @
@@ -492,11 +480,7 @@
                         AllocStore{size=fpBoxSize, output=eax, saveRegs=[]},
                         StoreConstToMemory{toStore=fpBoxLengthWord32,
                                 address={offset= ~wordSize, base=eax, index=NoIndex}},
-<<<<<<< HEAD
-                        FPStoreToMemory{ base=eax, offset=0, andPop=true },
-=======
                         FPStoreToMemory{ address={base=eax, offset=0, index=NoIndex}, precision=DoublePrecision, andPop=true },
->>>>>>> 3aae1671
                         StoreInitialised
                     ]
                 |   _ => (* X64 The result is in xmm0 *)
@@ -505,11 +489,7 @@
                         StoreConstToMemory{toStore=LargeInt.fromInt fpBoxSize,
                             address={offset= ~wordSize, base=eax, index=NoIndex}},
                         StoreNonWordConst{size=Size8Bit, toStore=Word8.toLargeInt F_bytes, address={offset= ~1, base=eax, index=NoIndex}},
-<<<<<<< HEAD
-                        XMMStoreToMemory { base=eax, offset=0, toStore=xmm0 },
-=======
                         XMMStoreToMemory { address={base=eax, offset=0, index=NoIndex}, precision=DoublePrecision, toStore=xmm0 },
->>>>>>> 3aae1671
                         StoreInitialised
                     ]                    
             ) @
