(*
<<<<<<< HEAD
    Copyright David C. J. Matthews 1991, 2009-10, 2012-13, 2015-16
=======
    Copyright David C. J. Matthews 1991, 2009-10, 2012, 2013, 2015-16
>>>>>>> fbf508af

    Title:      General purpose code generator.
    Author:     Dave Matthews, Edinburgh University / Prolingua Ltd.
    Copyright   D.C.J. Matthews 1991

    Copyright (c) 2000
        Cambridge University Technical Services Limited

    This library is free software; you can redistribute it and/or
    modify it under the terms of the GNU Lesser General Public
    License version 2.1 as published by the Free Software Foundation.
    
    This library is distributed in the hope that it will be useful,
    but WITHOUT ANY WARRANTY; without even the implied warranty of
    MERCHANTABILITY or FITNESS FOR A PARTICULAR PURPOSE.  See the GNU
    Lesser General Public License for more details.
    
    You should have received a copy of the GNU Lesser General Public
    License along with this library; if not, write to the Free Software
    Foundation, Inc., 51 Franklin St, Fifth Floor, Boston, MA  02110-1301  USA
*)

functor GENERATE_CODE (
    structure CODECONS : CODECONSSIG
    structure BACKENDTREE: BackendIntermediateCodeSig
    structure DEBUG: DEBUGSIG

    sharing CODECONS.Sharing = BACKENDTREE.Sharing
) :  
sig
    type backendIC and argumentType and machineWord
    type bicLambdaForm =
    {
        body          : backendIC,
        name          : string,
        closure       : backendIC list,
        argTypes      : argumentType list,
        resultType    : argumentType,
        closureRefs   : int,
        localCount    : int,
        heapClosure   : bool,
        argLifetimes  : int list
    }
    val gencodeLambda: bicLambdaForm * Universal.universal list * Address.address -> unit
    structure Sharing: sig type backendIC = backendIC and argumentType = argumentType end
end =

struct
    open CODECONS

    (*open Address;*)
    (*open Misc;*) (* after address, so we get Misc.length, not Address.length *)
    exception InternalError = Misc.InternalError
    val wordEq = Address.wordEq
    open RuntimeCalls; (* for POLY_SYS numbers *)
    open BACKENDTREE;
    
    open RegSet

    local
        open Address
    in
        val F_mutable_words = Word8.orb (F_mutable, F_words)
        val F_words = Address.F_words
   
        val word0 = toMachineWord 0
        val word1 = toMachineWord 1

        val DummyValue : machineWord = word0 (* used as result of "raise e" etc. *)
        val False : machineWord = word0     (* false *)
        val True  : machineWord = word1     (* true *)
        val Zero  : machineWord = word0     (* 0 *)
    end

    (* gets a value from the run-time system; 
       usually this is a closure, but sometimes it's an int.  *)
    val ioOp : int -> machineWord = RunCall.run_call1 POLY_SYS_io_operation;
<<<<<<< HEAD

    val constntTrue  = BICConstnt(True, [])
    val constntFalse = BICConstnt(False, [])

    (* Test if an argument is a long constant.  For integer operations it's better
       to call the RTS if we know we're always going to have to emulate the instruction. *)
    fun isLongConstant(BICConstnt(w, _)) = not(Address.isShort w) | isLongConstant _ = false
=======
   
    val word0 = toMachineWord 0;
    val word1 = toMachineWord 1;

    val DummyValue : machineWord = word0 (* used as result of "raise e" etc. *)
    val False : machineWord = word0     (* false *)
    val True  : machineWord = word1     (* true *)

    val constntTrue  = BICConstnt(True, [])
    val constntFalse = BICConstnt(False, [])
>>>>>>> fbf508af

    fun isNoResult NoResult     = true | isNoResult _ = false;

    (* Are we at the end of the function. *)
    datatype tail = EndOfProc of reg | NotEnd

    fun isEndOfProc (EndOfProc _) = true | isEndOfProc _ = false;

    fun chooseMergeRegister(_, EndOfProc res) = UseReg(singleton res)
    |   chooseMergeRegister(NoHint, _) = UseReg generalRegisters
    |   chooseMergeRegister(whereto, _) = whereto

    fun codeToCgType GeneralType = ArgGeneral | codeToCgType FloatingPtType = ArgFP
    
    fun createProfileObject _ (*functionName*) =
    let
        (* The profile object is a single mutable with the F_bytes bit set. *)
        open Address
        val profileObject = alloc(0w1, Word8.orb(F_mutable, F_bytes), toMachineWord 0w0);
    in
        toMachineWord profileObject
    end

    (* Code generate a function or global declaration *)
    fun codegen
       (pt               : backendIC,
        declOnPrevLevel  : bicLoadForm * (unit -> stackIndex * operations) * ttab -> stackIndex * operations,
        closureLifetime  : int,
        argTypes         : argumentType list,
        argLifetimes     : int list,
        resultType       : argumentType,
        localCount       : int,
        profileObject    : machineWord,
        debugSwitches    : Universal.universal list) : operations * int * regSet * bool =
    let
        val cvec: operations ref = ref []
        val callsAFunction = ref false
        fun codeGenerate(ops: operations, cvec) = cvec := ops @ ! cvec

        (* make the translation table *)
        val transtable = ttabCreate(localCount, debugSwitches)
        (* Map from declaration location to pstack entry. *)
        val decToPstack  = Array.array (localCount, noIndex)

        (* If this is set to one add the allocating function to each tuple. *)
        val addAllocatingFunction =
            DEBUG.getParameter DEBUG.profileAllocationTag debugSwitches = 1

        fun localDeclaration(index, locn, lifeTime) =
        (
            Array.update (decToPstack, locn, index);
            (* If the lifetime is zero remove the item. *)
            if lifeTime = 0
            then incrUseCount (transtable, index, ~1)
            else (setLifetime(transtable, index, lifeTime); [])
        )

        (* Header code for function. *)

        (* Push the return address - may have multiple references because
           we may exit at any of the "tails". *)
        val returnAddress = incsp transtable

        (* If discardClosure is true, all uses of the closure are
           directly-recursive calls which will be handled as "Recursive".
           This doesn't require the function closure as a parameter.
           SPF 22/5/95 
       
           Unfortunately, this is not quite true - we can still embed
           the function in a datatype, so we still require access to
           the closure. However, this is handled by storing the closure
           in the constants section (it *is* a constant) if we have
           any such uses of it.
           SPF 30/5/95 
       
           Note that it's important for correctness that we load "embedded"
           uses of an empty closure from the constants section. If we
           tried to be clever and use the value that we find in closureReg
           at function entry, we would generate bad code. That's because 
           functions with empty closures may get called using the PureCode
           calling convention, which doesn't actually initialise closureReg.
       
           Note also that it's the *calls* to codegen that have to be right,
           since the function that loads the closure is actually a parameter
           to codegen.
           SPF 2/1/97
        *)
        val closureOrSlAddr = parameterInRegister(regClosure, closureLifetime, transtable)
        val () = codeGenerate(activeRegister regClosure, cvec)


        (* Find out which arguments are in which registers. *)
        val argLocations = argRegs (List.map codeToCgType argTypes)
        val numberOfArgsOnStack = List.length(List.filter(not o isSome) argLocations)
        (* Create a vector the actual argument locations.  Those in registers are marked as entries
           on the pstack.  The values may be pushed to the real stack or moved to other registers
           but this will keep track of them.  Those on the stack are represented by negative values. *)
        datatype argLocation = ArgInReg of stackIndex | ArgOnStack of int
        local
            fun mapArgs ([], []) = ([], 0)
            |   mapArgs(SOME reg :: l, life:: lives) =
                    let
                        val (l', n) = mapArgs(l, lives)
                        val () = codeGenerate(activeRegister reg, cvec)
                    in
                        (ArgInReg(parameterInRegister (reg, life, transtable)) :: l', n)
                    end
            |   mapArgs(NONE :: l, _::lives) = let val (l', n) = mapArgs(l, lives) in (ArgOnStack(n-1) :: l', n-1) end
            |   mapArgs _ = raise InternalError "Mismatched argument types/lifetimes"
            val (args, _) = mapArgs(argLocations, argLifetimes)
        in
            val argRegTab = Vector.fromList args
        end
    
        fun exit () =
        let
            val stackArgs = List.length(List.filter(not o isSome) argLocations)
            val exitCode = (* Reset to just above the return address. *)
                returnFromFunction stackArgs @ resetStack (realstackptr transtable - 1)
        in
            exiting transtable;
            exitCode
        end

        (* Allocate a segment of the required size. *)
        fun callgetvec (csize, flag, whereto, transtable) : stackIndex * operations =
        let
            (* Get a register for the result. *)
            val (resultReg, regCode) =
                getRegisterInSet(transtable, case whereto of UseReg rr => rr | _ => generalRegisters)
        
            val resAddr = pushReg (transtable, resultReg)
        in
            if addAllocatingFunction
            then
            let
               val moveCode = moveToVec (resAddr, pushConst(transtable, profileObject), csize, transtable)
            in
                (resAddr, moveCode @
                             allocStore {size=csize+1, flags=Word8.orb(flag, Address.F_profile), output=resultReg} @ regCode)
            end
            else (resAddr, allocStore {size=csize, flags=flag, output=resultReg} @ regCode)
        end;

        (*infix 9 sub;*)

        (* Loads a local, argument or closure value; translating local
           stack addresses to real stack offsets.
           N.B. In the case of non-local variables lastRef is true only for
           the last non-local variable, not the last use of this particular
           variable. *)
        fun locaddr (BICLoadArgument addr, lastRef) =
            ( (* The arguments are numbered from -n upto -1.  The first few arguments are
                   in registers and the rest on the stack. *)
                case Vector.sub(argRegTab, addr) of
                    ArgInReg regEntry =>
                    (
                        (* If this is NOT the last reference we need to increment the
                           use count on the entry. *)
                        if lastRef then () else (incrUseCount(transtable, regEntry, 1); ());
                        (regEntry, [])
                    )
                |   ArgOnStack actualAddr => (pushStack (transtable, actualAddr), [])
            )
        |   locaddr (BICLoadLocal addr, lastRef) =
            (*  reference to entry on the pstack. *)
            let
                val resIndex = Array.sub(decToPstack, addr)
                val freeCode =
                    if lastRef
                    then []
                        (* Last reference.  When we've finished with this entry it will be discarded. *)
                    else (* There's at least one more reference after this. *)
                        incrUseCount(transtable, resIndex, 1)
            in
                (resIndex, freeCode)
            end

        |   locaddr(closureOrRecursive, lastRef) =  (* cp relative *)
            let
                (* If this is the last reference to the closure we want
                   it to be removed afterwards.  makeSl is not always called
                   if, for example, the value is constant.  To ensure the
                   use-count is correct we increment it if it is used and
                   then decrement it afterwards.  DCJM 2/12/99. *)
                val (dec, code) =
                    declOnPrevLevel(closureOrRecursive,
                        fn () => (incrUseCount(transtable, closureOrSlAddr, 1); (closureOrSlAddr, [])),
                        transtable)
                val freeCode =
                    if lastRef andalso closureLifetime <> 0 
                    then incrUseCount(transtable, closureOrSlAddr, ~1) else []
            in
                (dec, freeCode @ code)
            end
         (* locaddr *);
    
        (* For each load of a local in the tree it calls the `add' function. *)
        fun identifyLoads expList add =
        let 
            (* Need to identify declarations within the current block.  This was originally
               there because declaration addresses could at one time be reused.  That shouldn't
               happen now. *)
            val newDecs : bool StretchArray.stretchArray =
               StretchArray.stretchArray (4, false)
           
            fun loads pt =
            case pt of
                BICExtract (BICLoadArgument locn, lastRef) =>
                (
                    case Vector.sub(argRegTab, locn) of
                        ArgInReg regEntry => if lastRef then add regEntry else ()
                    |   _ => ()
                )

            |   BICExtract (BICLoadLocal locn, lastRef) =>
                if not (StretchArray.sub (newDecs,locn)) andalso lastRef
                    (* Ignore new declarations. *)
                then add (Array.sub(decToPstack, locn))
                else ()

               (* If discardClosure is true, then we've already zeroed the
                  use-count for closureOrSlAddr, so don't adjust it now.
                  SPF 22/5/95 *)
            |   BICExtract (BICLoadClosure _, lastRef) =>
                if closureLifetime <> 0 (* Non-local *) andalso lastRef
                then add closureOrSlAddr (* Reference to the closure. *)
                else ()
          
            |   BICEval {function, argList, ...} =>
                (
                    loads function;
                    List.app (fn (l, _) => loads l) argList
                )
            
            |   BICField {base, ...} => loads base
            
            |   BICNewenv(decs, exp) =>
                let
                    fun loadDecs(BICDeclar {addr, value, ...}) =
                        (
                            (* Indicate that this is a new declaration. *)
                            StretchArray.update (newDecs, addr, true);
                            loads value (* Check the expression. *)
                        )
                    |   loadDecs(BICRecDecs decs) =
                        (
                            (* First process the declarations to ensure that new declarations
                               are marked as such then process the values being declared. *)
                            List.app(
                                fn {addr, ...} => StretchArray.update (newDecs, addr, true)) decs;
                            List.app (fn{lambda, ...} => loads (BICLambda lambda)) decs
                        )
                    |   loadDecs(BICNullBinding c) = loads c
                in
                    List.app loadDecs decs;
                    loads exp
                end
            
            |   BICTuple vl => List.app loads vl

            |   BICBeginLoop{loop, arguments, ...} =>
                let
                    fun declArg({addr, value, ...}, _) =
                    (
                        (* Indicate that this is a new declaration. *)
                        StretchArray.update (newDecs, addr, true);
                        loads value (* Check the expression. *)
                    )
                in
                    List.app declArg arguments;
                    loads loop
                end

            |   BICLoop argList => List.app (fn (l, _) => loads l) argList

            |   BICHandle{exp, handler} => (loads exp; loads handler)

            |   _ => ()
        in
            List.app loads expList
        end
      
    (* code-generates code from the tree *)
    (* SPF 2/5/95 - primBoolOps added to prevent loop when
       trying to inline unsupported boolean primitives. We might
       get the calling sequence:
       
         genEval -> genCond -> genTest -> genOtherTests -> gencde -> genEval
         
       where both versions of genEval are for the same (unsupported)
       boolean comparison. If this occurs, the second call will have
       primBoolOps set to false, and will generate a call to the RTS.
       
       Note that "whereto" is only a HINT. There is no guarantee that specifying
       "UseReg r" will actually get the value loaded into that register. For example,
       the code that handles constants completely ignores this hint.
       SPF 15/8/96
     *)
    fun gencde (pt, primBoolOps, whereto, tailKind, loopAddr) : mergeResult =
    let 
      val needsResult : bool = not (isNoResult whereto)
      
      val result : mergeResult = 
        case pt of
          BICEval {function, argList, resultType, ...} =>
            genEval (function, argList, resultType, primBoolOps, whereto, tailKind)
            
        |   BICBuiltIn(function, argList) =>
                (* Temporarily map this back to genEval *)
                genEval(BICConstnt(ioOp function, []), map (fn c => (c, GeneralType)) argList, GeneralType, primBoolOps, whereto, tailKind)

        | BICExtract ext =>
            let
                val (loc, locCode) = locaddr ext
                val () = codeGenerate(locCode, cvec)
            in
                if needsResult
                then MergeIndex loc
                else (* If the result is not required discard it.  This is used
                        to remove variables which are not used on this path. *)
                (
                    codeGenerate(removeStackEntry(transtable, loc), cvec);
                    NoMerge
                )
            end

        | BICField {base, offset} =>
            let
                val baseCode = genToStack (base)
                val (index, indCode) = indirect (offset, baseCode, transtable)
                val () = codeGenerate(indCode, cvec)
            in  (* Get the value to be indirected on. *)
                MergeIndex index
            end

        |   BICLambda lam => MergeIndex(genProc (lam, fn _ => (), whereto))

        | BICConstnt(w, _) => MergeIndex(pushConst (transtable, w))

        | BICCond (testPart, thenPart, elsePart) =>
            genCond (testPart, thenPart, elsePart, whereto, tailKind, loopAddr)

        | BICNewenv(decs, exp) =>
            let (* Processes a list of entries. *)
                val startMark = markStack transtable
                (* We may have the situation where we want the result in a specific register
                   but we actually have a Decl entry followed by an BICExtract.
                   Don't do this unless we've asked for a specific register. *)
                val specificLoc =
                    case (exp, whereto) of
                        (BICExtract(BICLoadLocal addr, _), UseReg _) => SOME(addr, whereto)
                    |   _ => NONE

                val () = List.app (codeBinding specificLoc) decs
                val resultPosn = gencde (exp, true, whereto, tailKind, loopAddr)
                val () = checkBlockResult(transtable, resultPosn)
                val () = unmarkStack(transtable, startMark)
            in
                resultPosn
            end

        | BICBeginLoop{loop=body, arguments=args} =>
          let
            (* Execute the body which will contain at least one Loop instruction.
               There will also be path(s) which don't contain Loops and these
               will drop through. *)
            (* Load the arguments.  We put them into registers at this stage
               to ensure that constants and "direct" entries are loaded.  They
               may go onto the stack, which is fine. It could be worth doing
               this in two passes, the first simply evaluating the arguments
               onto the pstack, the second loading them into registers since
               that would generate better code when some arguments are constants
               but others are expressions that push those constants onto the stack. *)
            fun genLoopArg ({addr, value, references}, argType) =
            let
                (* This is almost the same as a normal declaration except
                   that we have to make sure that we use a new location, stack or
                   register, since we're going to be changing the contents of
                   this location.  The easiest way to do that is to load it into
                   a register.  We could do better if we are loading the last
                   reference to the initial value in which case we could reuse
                   its location. *)
                val index = genToStack(value)
                (* Put this in a floating point register if it is a floating point value
                   otherwise a fixed point register. *)
                val prefSet =
                    case argType of
                        GeneralType => RegSet.generalRegisters
                    |   FloatingPtType => RegSet.floatingPtRegisters
                val (_, decl, decCode) = loadEntryToSet(transtable, index, prefSet, true)
                val () = codeGenerate(decCode, cvec)
                (* It should not be a non-heap function - just check. *) 
                val _ = 
                  case value of
                    BICLambda {heapClosure = false, ...} => 
                        raise InternalError "LoopArg: static link function"
                  | _ => ()
            in
                localDeclaration (decl, addr, references);
                (* Normally "references" will be non-zero but it does seem that we
                   can get loop variables that are never used.  This may happen as a
                   result of multiple levels of inline function expansion.  If it's zero
                   we won't have a location for the loop argument. *)
                if references = 0 then noIndex else decl
            end

            val argIndexList = map genLoopArg args;
            (* We need to ensure that the state we return to after the loop is the same
               as it was at the start.  If we find inside the loop that we need to spill
               values from registers that were declared outside we need to move those
               spills to before the loop.  We first process the loop optimistically and
               then reprocess it we find we've had to spill. *)
            fun reprocessLoop n =
            let
                (* Include a check that we don't loop too many times. *)
                val _ = n > 20 andalso raise InternalError "reprocessLoop"
                (* Record the code at the start.  If we have to reprocess we discard everything
                   after this. *)
                val codeAtStart = !cvec
                val initialState = saveState transtable
                (* Now we have loaded the registers we can find out the destinations
                   i.e. the register or stack location they were in at the start of
                   the loop.  We have to do this after we've loaded all the arguments
                   because we may have pushed some onto the stack as we loaded the
                   later ones.  That's fine so long as when we loop we put the new
                   values in the same place.  *)
                val (argDestList, clearOps) = getLoopDestinations(argIndexList, transtable)
                val () = codeGenerate(clearOps, cvec)
                (* Start of loop.  This is where we jump to if the loop is taken. *)
                val (startLoopCode, startLoop) = backJumpLabel()
                val () = codeGenerate(startLoopCode, cvec)
                val startSp = realstackptr transtable
                val cacheSet = ref noRegisters and pushList = ref []

                fun onLoop () =
                (* This function is called whenever we loop.  The state here is the
                   state at the point we take the loop.  We need to record the state
                   at each of those points to produce a composite.  *)
                let
                    val (caches, pushes) = compareLoopStates(transtable, initialState, argIndexList)
                    val () = cacheSet := regSetUnion(caches, !cacheSet)
                    and () = pushList := pushes @ !pushList
                in
                    (* We have to make sure that the real stack pointer is consistent.
                       We may have pushed local values within the loop and these need
                       to be removed. *)
                    codeGenerate(resetStack (realstackptr transtable - startSp), cvec)
                end
                (* Compile the loop with the jumps back to the start. *)
                val runLoop =
                    gencde (body, true, whereto, tailKind,
                        SOME(startLoop, onLoop, argDestList))
                (* The state we have here is the state when we haven't taken the loop. *)
            in
                if ! cacheSet = noRegisters andalso null (! pushList) then runLoop
                else
                (
                    cvec := codeAtStart;
                    codeGenerate(restoreLoopState(transtable, initialState, ! cacheSet, ! pushList), cvec);
                    reprocessLoop(n+1)
                )
            end
          in
            reprocessLoop 0
          end

        | BICLoop argList =>
            let
                val (startLoop, onLoop, argDestList) =
                    case loopAddr of
                        SOME l => l
                    |   NONE =>
                        raise InternalError "No BeginLoop for Loop instr"
                (* Evaluate the arguments.  Try to put them in the destination
                   register if we can.  It doesn't matter at this stage too much. *)
                fun evalArg((arg, _), dest) =
                let
                    val whereto =
                      case dest of
                            ArgToRegister reg => UseReg (singleton reg)
                        |   ArgToStack _ => NoHint
                        |   ArgDiscard => NoHint
                    val res = gencde (arg, true, whereto, NotEnd, NONE)
                in
                    case res of
                        MergeIndex index => index
                    |   NoMerge => raise InternalError "evalArg: no result"
                end
                    
                val argsOnPstack : stackIndex list =
                    ListPair.map evalArg (argList, argDestList)

                fun moveArgs([], []) = []
                |   moveArgs(arg :: args, ArgToRegister reg :: dests) =
                    let
                        (* Do it in reverse order so that we can delay locking
                           the register arguments. *)
                        val argEntries = moveArgs(args, dests)
                        val (argEntry, argCode) =
                            loadToSpecificReg (transtable, reg, arg, false)
                        val () = codeGenerate(argCode, cvec)
                    in
                        lockRegister(transtable, reg);
                        argEntry :: argEntries
                    end
                |   moveArgs(arg :: args, ArgToStack offset :: dests) =
                    let
                        val (argEntry, code) = storeInStack(transtable, arg, offset)
                    in
                        codeGenerate(code, cvec);
                        argEntry :: moveArgs(args, dests)
                    end
                |   moveArgs(arg :: args, ArgDiscard :: dests) =
                        (* If we're just discarding it return the location so we will
                           remove it from the stack. *)
                        arg :: moveArgs(args, dests)
                |   moveArgs _ =
                        raise InternalError "moveArgs: Mismatched arguments"

                (* the arguments are now all in their rightful places. *)
                val argEntries = moveArgs(argsOnPstack, argDestList);
            in
                (* Remove the entries and unlock the registers.  It may
                   be unnecessary to remove the entries because we're about
                   to fix up a jump but there's no harm in it. *)
                List.app (
                    fn (ArgToRegister reg) => codeGenerate(unlockRegister(transtable, reg), cvec)
                      | _ => ()) argDestList;
                List.app (fn index => codeGenerate(removeStackEntry(transtable, index), cvec))
                    argEntries;
                onLoop();
            
                (* Repeat. *)
                codeGenerate(jumpBack (startLoop, transtable), cvec);
                (* Put on a dummy result. *)
                if needsResult
                then MergeIndex(pushConst (transtable, DummyValue))
                else NoMerge (* Unused. *)
            end

        | BICRaise exp =>
          let (* movl <exception>,resultReg; jmp raisex *)
            val () =
               (* Ensure the return address is on the stack in case
                  we are tracing exceptions. *)
               codeGenerate(pushSpecificEntry (transtable, returnAddress), cvec);
               
            val excVal = genToStack (exp);
            
            val (resultIndex, resultCode) = 
               loadToSpecificReg (transtable, resultReg ArgGeneral, excVal, true);

          in
            codeGenerate(raiseException @ resultCode, cvec);
            codeGenerate(removeStackEntry(transtable, resultIndex), cvec);
            exiting transtable; (* Nothing further *)

            (* Put a dummy value on the stack so that subsequent merge code works
               It really ought to ignore this since we've exited. *)
            if needsResult
            then MergeIndex(pushConst (transtable, DummyValue))
            else NoMerge (* Unused. *)
          end

        | BICHandle {exp, handler} =>
            let
                (* Push all regs - we don't know what the state will be when 
                   we reach the handler. *)
                (* i.e. Push all registers except those whose last use occurs in the expression
                   we're handling. *) 
                val () = 
                    codeGenerate(pushAllBut (transtable, identifyLoads[exp], allRegisters), cvec);
                (* It's not clear what registers will be modified as a result of raising
                 and handling an exception.  Many functions may result in exceptions
                 being raised and rather than add the registers to the register set of
                 those functions it's probably better to include them in the modification
                 set here. DCJM 26/11/00. *)
                val _ = addModifiedRegSet(transtable, allRegisters);

                (* This is the real stack state at the start of the handler *)
                val startOfHandler = realstackptr transtable;
          
                (* Remember this pseudo-stack position for later merge *)
                val mark = markStack transtable

                (* Save old handler - push regHandler *)
                val () = codeGenerate(pushCurrentHandler, cvec)
                val oldIndex = incsp transtable
          
                (* Now it's on the real stack we can remove it from the pstack. *)
                local
                    (* Push address of new handler. *)
                    val rsp         = realstackptr transtable
                    val (handlerEntry, handlerLab, handlerCode)  = pushAddress (transtable, rsp + 1)
                    val () = codeGenerate(handlerCode, cvec)
    
                    (* Set the current handler to the stack pointer after these items. *)
                    val () = codeGenerate(storeToHandler regStackPtr, cvec)
                in
                    val handlerLab = handlerLab
                    and handlerEntry = handlerEntry
                end

                val whereto = chooseMergeRegister(whereto, tailKind)
 
                (* Code generate body, putting the result in result register. *)
                (* "NotEnd" because we have to come back to remove the handler. *)
                val bodyResult = genToRegister (exp, whereto, NotEnd, loopAddr);
                (* Reload the old value of regHandler i.e. remove handler. *)
                (* Remove the handler entries. *)
                val () = codeGenerate(removeStackEntry(transtable, handlerEntry), cvec)
                val () = codeGenerate(reloadHandler(transtable, oldIndex), cvec)

                (* Optimisation: return immediately, if possible, rather than
                   jumping and then returning. This may turn the following
                   unconditional branch into dead code, in which case it
                   will be removed by the lower-level code generator. *)
                val () =
                    if isEndOfProc tailKind andalso not (haveExited transtable)
                    then codeGenerate(exit (), cvec)
                    else ()
    
                (* Skip over the handler. *)
                val (skipHandler, skipCode) = unconditionalBranch (bodyResult, transtable)
                val () = codeGenerate(skipCode, cvec)
          
                (* Remove any result at the start of the handler.
                   Need this because fixupH does not do setState.
                   (It probably should do, though the state is fairly simple). *)
                val () =
                    case bodyResult of
                        MergeIndex bodyIndex => codeGenerate(removeStackEntry(transtable, bodyIndex), cvec)
                    |   NoMerge => ()
     
                (* Fix up the handler entry point - this resets the stack pointer
                   and clears the cache since the state is not known. *)
                val () = codeGenerate(fixupH (handlerLab, startOfHandler, transtable), cvec)

                (* The code for the handler body itself *)
                val handlerRes =  genToRegister (handler, whereto, tailKind, loopAddr)
                (* Merge the results. *)
                val (mergeRes, mergeCode) = merge (skipHandler, transtable, handlerRes, mark)
                val () = codeGenerate(mergeCode, cvec)
            in
                mergeRes
            end
        
        | BICLdexc =>
            let
                val regResult = resultReg ArgGeneral
                (* Exception packet is returned in result register. *)
            in
                codeGenerate(getRegister (transtable, regResult), cvec);
                codeGenerate(activeRegister regResult, cvec);
                MergeIndex(pushReg (transtable, regResult))
            end

        | BICCase {cases, test, default, caseType} =>
            let
                (* Cases are constructed by the optimiser out of if-then-else expressions. *)                
                val whereto = chooseMergeRegister(whereto, tailKind)
                
                (* Sort the cases into ascending order.  It's possible that we may have
                   duplicates if this came from an if-then-else construction so we
                   need to retain the ordering for items with the same case label. *)
                local
                    val labelCount = List.length cases
                    (* Add an extra field before sorting which retains the ordering for
                       equal labels. *)
                    val ordered = ListPair.zipEq (cases, List.tabulate(labelCount, fn n=>n))
                    fun leq ((_, w1: word), n1: int) ((_, w2), n2) =
                        if w1 = w2 then n1 <= n2 else w1 < w2
                    val sorted = List.map #1 (Misc.quickSort leq ordered)
                    (* Filter out any duplicates. *)
                    fun filter [] = []
                    |   filter [p] = [p]
                    |   filter ((p as (_, lab1)) :: (q as (_, lab2)) :: tl) =
                            if lab1 = lab2
                            then p :: filter tl
                            else p :: filter (q :: tl)
                in
                    val cases = filter sorted
                end

                val (isExhaustive, min, max) =
                    case caseType of
                        CaseTag max => (true, 0w0, max)
                    |   _ =>
                        let
                            val (_, aLabel) = hd cases
                            fun foldCases((_, w), (min, max)) = (Word.min(w, min), Word.max(w, max))
                            val (min, max) = List.foldl foldCases (aLabel, aLabel) cases
                        in
                            (false, min, max)
                        end
                val testValue = genToStack (test)
                val mark = markStack transtable

                (* Get exclusive use so that indexedCase can modify the registers. *)
                val (testReg, testIndex, testCode)  =
                    loadEntryToSet (transtable, testValue, RegSet.generalRegisters, true);
                (* Need a work register. *)
                val (workReg, regCode) = getRegisterInSet(transtable, generalRegisters)

                val (indexCaseInstr, caseLabels, defaultLabel) =
                    indexedCase{testReg=testReg, workReg=workReg, minCase=min, maxCase=max, 
                            isArbitrary = case caseType of CaseInt => true | _ => false,
                            isExhaustive=isExhaustive}

                val () = codeGenerate(indexCaseInstr @ regCode @ testCode, cvec)
                val () = codeGenerate(removeStackEntry (transtable, testIndex), cvec)
                val () = codeGenerate(freeRegister (transtable, workReg), cvec)

                val startOfCase = saveState transtable

                (* Put in the default case.  Even when the case is exhaustive one entry is
                   always treated as a default and not included in the list of cases. *)
                local
                    (* We have to set "branched" to true before calling fixup. *)
                    val () = exiting transtable
                    val startCode = fixup(makeLabels(NoMerge, defaultLabel, startOfCase), transtable)
                    val () = codeGenerate(startCode, cvec)

                    (* Go down the list of cases and fix up any default labels to come here.
                       Default entries are represented by "holes" in the case list. *)
                    fun genDefaults(indexVal, label :: labelList, cl as ((_, caseLabel) :: cps)) =
                        if indexVal = caseLabel
                        then genDefaults(indexVal+0w1, labelList, cps)
                        else
                        (
                            codeGenerate(forwardJumpLabel label, cvec);
                            genDefaults(indexVal+0w1, labelList, cl)
                        ) 
                    |   genDefaults(indexVal, label :: labelList, []) =
                        (
                            codeGenerate(forwardJumpLabel label, cvec);
                            genDefaults(indexVal+0w1, labelList, [])
                        )
                    |   genDefaults(_, [], _) = ()
                    
                    val () = genDefaults(min, caseLabels, cases)

                    val defaultRes =
                        genToRegister (default, whereto, tailKind, loopAddr);

                    (* Optimisation: return immediately, if possible, rather than
                       jumping and then returning. This may turn the following
                       unconditional branch into dead code, in which case it
                       will be removed by the lower-level code generator. *)
                    val () =
                       if isEndOfProc tailKind andalso not (haveExited transtable)
                       then codeGenerate(exit (), cvec)
                       else ();

                    val (lab, branchCode) = unconditionalBranch (defaultRes, transtable)
                    val () = codeGenerate(branchCode, cvec)

                    val () =
                        case defaultRes of
                            MergeIndex defaultIndex =>
                                codeGenerate(removeStackEntry (transtable, defaultIndex), cvec)
                        |   NoMerge => ()
                in
                    val exitDefault = lab
                end

                (* Generate the cases. *)
                fun genCases(indexVal, label :: labelList, (caseExp, caseLabel) :: cps) =
                    if indexVal <> caseLabel
                    then (* We have a hole.  Skip this item. *)
                        genCases(indexVal+0w1, labelList, (caseExp, caseLabel) :: cps)
                    else (* The index value corresponds to a label. *)
                    let
                        val startCode = fixup(makeLabels(NoMerge, label, startOfCase), transtable)
                        val () = codeGenerate(startCode, cvec)
                        val mark = markStack transtable

                        (* Generate this case and exit if tail-recursive. *)
                        val expResult =
                            genToRegister (caseExp, whereto, tailKind, loopAddr);

                        val () =
                            if isEndOfProc tailKind andalso not (haveExited transtable)
                            then codeGenerate(exit (), cvec)
                            else ();
                    in
                        if null cps
                        then (*  Finished. *) expResult (* Last expression. *)
                        else
                        let
                            val (lab, branchCode) = unconditionalBranch (expResult, transtable)
                            val () = codeGenerate(branchCode, cvec)

                            val () =
                                case expResult of
                                    MergeIndex expIndex =>
                                        codeGenerate(removeStackEntry(transtable, expIndex), cvec)
                                |   NoMerge => ();

                            val lastResult = genCases(indexVal+0w1, labelList, cps)
                            val (mergeRes, mergeCode) = (* Now fix up the exit label. *)
                                merge (lab, transtable, lastResult, mark)
                            val () = codeGenerate(mergeCode, cvec)
                        in
                            mergeRes
                        end
                    end
                | genCases _ = raise InternalError "genCase - null case list"

                val caseResult = genCases(min, caseLabels, cases)
                val (mergeRes, mergeCode) = merge (exitDefault, transtable, caseResult, mark)
                val () = codeGenerate(mergeCode, cvec)
            in
                mergeRes
            end      

        | BICTuple reclist =>
            let
                val vecsize = List.length reclist
                val () =
                    if vecsize = 0 (* shouldn't occur *)
                    then raise InternalError "Zero sized vector"
                    else ()
                (* Since the vector is immutable, we have to evaluate
                   all the values before we can allocate it. *)
                val entries = List.map(fn h => genToStackOrGeneralRegister (h)) reclist

                fun loadSmallVector ([], _) = callgetvec (vecsize, Address.F_words, whereto, transtable)

                |   loadSmallVector (v::t, wordOffset) =
                    let
                        val (vec, vecCode) = loadSmallVector (t, wordOffset + 1)
                        val moveCode = moveToVec (vec, v, wordOffset, transtable)
                    in
                        (vec, moveCode @ vecCode)
                    end;
                val (vec, code) = loadSmallVector(entries, 0)
                val () = codeGenerate(code, cvec)
                val () = codeGenerate(allocationComplete, cvec)
            in
                MergeIndex vec
            end
        
        | BICContainer size =>
            (* Reserve a number of words on the stack for use as a tuple on the
               stack.  The result is the address of this space. *)
            let
                val (reserveEntry, reserveCode) = reserveStackSpace(transtable, size)
            in
                codeGenerate(reserveCode, cvec);
                MergeIndex reserveEntry
            end

        |   BICSetContainer{container, tuple, filter} =>
            (* Copy the contents of a tuple into a container. *)
            let
                val vec = genToStack container
            in
                case tuple of
                    BICTuple cl =>
                        (* Simply set the container from the values filtering out those required. *)
                    let
                        fun setValues([], _, _) = ()

                        |   setValues(v::tl, sourceOffset, destOffset) =
                            let
                                val entry = genToStack v
                            in
                                (* Move the entry into the container.  Does not affect the
                                   use count for the container entry. *)
                                if sourceOffset < BoolVector.length filter andalso BoolVector.sub(filter, sourceOffset)
                                then
                                (
                                    codeGenerate(moveToVec (vec, entry, destOffset, transtable), cvec);
                                    setValues(tl, sourceOffset+1, destOffset+1)
                                )
                                else
                                (
                                    codeGenerate(removeStackEntry(transtable, entry), cvec);
                                    setValues(tl, sourceOffset+1, destOffset)
                                )
                            end
                    in
                        setValues(cl, 0, 0)
                    end

                |   _ =>
                    let
                        val tup = genToStack tuple
                        val last = BoolVector.foldli(fn (i, true, _) => i | (_, false, n) => n) ~1 filter

                        fun copy (sourceOffset, destOffset) =
                            if BoolVector.sub(filter, sourceOffset)
                            then
                            let
                                (* We need to ensure that the tuple entry is only removed
                                   when we load the last item from it. *)
                                val _ =
                                    if sourceOffset = last
                                    then ()
                                    else codeGenerate(incrUseCount(transtable, tup, 1), cvec)
                                val (entry, entryCode) = indirect (sourceOffset, tup, transtable)
                                val () = codeGenerate(entryCode, cvec)
                            in
                                codeGenerate(moveToVec (vec, entry, destOffset, transtable), cvec);
                                if sourceOffset = last
                                then ()
                                else copy (sourceOffset+1, destOffset+1)
                            end
                            else copy(sourceOffset+1, destOffset)
         
                    in
                        copy (0, 0)
                    end;

                codeGenerate(removeStackEntry(transtable, vec), cvec); (* Free the container entry. *)
                (* Return a void result if necessary. *)
                if isNoResult whereto then NoMerge
                else MergeIndex(pushConst (transtable, DummyValue))
            end

        |   BICTagTest { test, tag, ... } =>
            let
                (* Convert this into a simple equality function. *)
                val code =
                    BICEval {
                        function = BICConstnt(ioOp POLY_SYS_word_eq, []),
                        argList=[(test, GeneralType), (BICConstnt(Address.toMachineWord tag, []), GeneralType)],
                        resultType=GeneralType }
            in
                gencde (code, true(* Try to put in-line *), whereto, tailKind, loopAddr)
            end

        |   BICKillItems { expression, killSet, killBefore } =>
            let 
                (* This is inserted by the higher level code to get the use-counts
                   correct.  Kill entries are BICExtract entries with lastRef true. *)
                fun cgKill toKill =
                    (gencde(toKill, true, NoResult, NotEnd, loopAddr); ())
            in
                if killBefore
                then (* Process the kill set before the expression. *)
                (
                    List.app cgKill killSet;
                    gencde (expression, primBoolOps, whereto, tailKind, loopAddr)
                )
                else (* Process the expression first, then kill the items *)
                let
                    val result =
                        gencde (expression, primBoolOps, whereto, tailKind, loopAddr)
                in
                    List.app cgKill killSet;
                    result
                end
            end
    in
        (* Various cases create results even if they're not required.  Remove them. *)
        case (result, whereto) of
            (NoMerge, NoResult) => NoMerge
        |   (NoMerge, _) => raise InternalError "gencde: Result wanted but none supplied"
        |   (MergeIndex m, NoResult) => (incrUseCount(transtable, m, ~1); NoMerge)
        |   (MergeIndex _, _) => result
    end (* gencde *) 

    (* Generate an expression putting the result in any register, and return
       the location of it on the stack. *)
    and genToStack (pt : backendIC) : stackIndex =
        let
            val res = gencde (pt, true, NoHint, NotEnd, NONE)
        in
            case res of
                MergeIndex index => index
              | NoMerge => raise InternalError "genToStack: no result"
        end

    (* Reduce the expression to a constant, general register or simple address.  This
       differs from genToStack in that a value must not be in a floating point
       register.  This is important if we are about to put the value into a
       newly allocated object.  The floating point value will have to be
       moved into memory and that must be done before we allocate the new
       object. *)
    and genToStackOrGeneralRegister(pt : backendIC) : stackIndex =
        let
            val res = gencde (pt, true, NoHint, NotEnd, NONE)
        in
            case res of
                MergeIndex index =>
                let
                    val (newIndex, code) = ensureNoAllocation(transtable, index)
                in
                    codeGenerate(code, cvec);
                    newIndex
                end
              | NoMerge => raise InternalError "genToStack: no result"
        end
(* ...
   (* Used when the result must be put in a register. *)
   and genToResult (pt, whereto, tailKind, loopAddr) : unit =
   let
     (* Stack results are forced into result register *)
     val toWhere = if isToPstack whereto then UseReg regResult else whereto;
     
     val result = gencde (pt, true, toWhere, tailKind, loopAddr);
   in
     (* If we need a result put it in the result reg.  We request exclusive use
    of it because otherwise there is a problem when merging the results
    of an if-then-else if the result register is somewhere else on the
    pstack (e.g. let a == ...; if ... then a else ...) *)
      case toWhere of
        UseReg rr => loadToSpecificReg (cvec, transtable, rr, result, true)
      | _        => ()
   end (* genToResult *)
... *)

   (* Used when the result must be put in a register. *)
    and genToRegister (pt, whereto, tailKind, loopAddr) : mergeResult =
    let
        val result = gencde (pt, true, whereto, tailKind, loopAddr)
    in
        case (whereto, result) of
            (NoResult, _) => NoMerge
        |   (UseReg rr, MergeIndex index) =>
                if haveExited transtable (* If we've raised an exception we can ignore this. *)
                then MergeIndex index
                else
                let
                    (* If we need a result put it in the result reg.  We request exclusive use
                       of it because otherwise there is a problem when merging the results
                       of an if-then-else if the result register is somewhere else on the
                       pstack (e.g. val a = ...; if ... then a else ...),
    
                       If we're at the end of a function, we're not merging, so we don't need
                       exclusive use. However, I don't think we actually save anything by trying
                       to make use of this fact so let's just be naive. SPF 27/11/96 *)
                    val (_, mergeItem, mergeCode) = loadEntryToSet (transtable, index, rr, true)
                in
                    codeGenerate(mergeCode, cvec);
                    MergeIndex mergeItem
                end
        |   (UseReg _, NoMerge) => raise InternalError "genToRegister: no result"
        |   (NoHint, _) => raise InternalError "genToRegister: not a register"
    end (* genToRegister *)

    (* `mutualRecursive' is used for mutually recursive functions
       where a function may not be able to fill in its closure if it does
       not function address has been pushed but before the code is generated. *)
    and genProc ({ closure=[], name=lambdaName, body=lambdaBody,
                   argTypes, resultType, argLifetimes, localCount, ... },
                 mutualRecursive: stackIndex -> unit, _) =
        let
            val profileObject = createProfileObject lambdaName
            (* Create a one word item for the closure.  This is returned for recursive references
               and filled in with the address of the code when we've finished. *)
            val closure = Address.alloc(0w1, F_mutable_words, Address.toMachineWord 0w0)
            val newCode = codeCreate (lambdaName, profileObject, debugSwitches)

            fun previous (BICLoadRecursive, _, newtab) = (* load the address of the closure itself *)
                    (pushConst(newtab, Address.toMachineWord closure), [])
            |   previous (BICLoadClosure _, _, _) =
                    raise InternalError "genProc: previous: NotConst"
           |    previous _ = raise InternalError "previous: local"
  
            val (ops, maxStack, regList, callsAFunction) = 
                    codegen (lambdaBody, previous,
                        0, (* Discard regClosure *) argTypes, argLifetimes, resultType,
                        localCount, profileObject, debugSwitches)
        
            val codeAddr = copyCode (newCode, ops, maxStack, regList, callsAFunction)
            val () = Address.assignWord(closure, 0w0, Address.toMachineWord codeAddr)
            val () = Address.lock closure
            val result = pushConst (transtable, Address.toMachineWord closure)
            (* Handle any other recursive functions. *)
            val () = mutualRecursive result
        in
            result
        end

    |   genProc ({ closure=closureList, heapClosure, name=lambdaName, body=lambdaBody,
                   argTypes, resultType, closureRefs, argLifetimes, localCount, ... },
                 mutualRecursive: stackIndex -> unit, whereto) =

        let
            (* First try loading all the items of the closure.  If
               there are mutually recursive references we may not be able to load them
               at this point.  *)
            fun loadClosure(c as BICExtract(BICLoadLocal addr, _)) =
                if Array.sub(decToPstack, addr) = noIndex
                then noIndex
                else genToStackOrGeneralRegister (c)
            |   loadClosure(c as BICExtract(BICLoadArgument _, _)) =
                    genToStackOrGeneralRegister (c)
            |   loadClosure c = genToStackOrGeneralRegister (c)
            val initialLocs = List.map loadClosure closureList
            (* This could be simplied.  There shouldn't be any constants now. *)
            val constants =
                List.map(fn i => if i = noIndex then NONE else isConstant(i, transtable)) initialLocs
            val nonConstCount = List.foldl(fn (NONE, n) => n+1 | (_, n) => n) 0 constants
                local
                    (* Convert the original index to a new index with the constants skipped. *)
                    fun makeIndex(NONE :: t, n) = SOME n :: makeIndex(t, n+1)
                    |   makeIndex(SOME _ :: t, n) = NONE :: makeIndex(t, n)
                    |   makeIndex([], _) = []
                in
                    val closureIndexes = Vector.fromList(makeIndex(constants, 1(*Starts from 1*)))
                end

            fun previous(BICLoadRecursive, makeSl, _) =
                    makeSl () (* load the address of the closure itself *)
            |   previous(BICLoadClosure locn, makeSl, newtab) =
                (
                    case List.nth(constants, locn) of
                        SOME lit => (pushConst (newtab, lit), [])
                    |   NONE =>
                        let
                            val newLocn = valOf(Vector.sub(closureIndexes, locn))
                            val (sl, closureCode) = makeSl() (* load the closure *)
                            val (entry, indCode) = indirect(newLocn, sl, newtab) (* load value from the closure *)
                        in
                            (entry, indCode @ closureCode)
                        end
                )
            |   previous(_, _, _) = raise InternalError "previous: local"

            val profileObject = createProfileObject lambdaName
            val newCode = codeCreate (lambdaName, profileObject, debugSwitches)
    
            val (ops, maxStack, regList, callsAFunction) = (* code-gen function *)
                codegen (lambdaBody, previous,
                    closureRefs, argTypes, argLifetimes, resultType, localCount,
                    profileObject, debugSwitches)

            val codeAddr = copyCode (newCode, ops, maxStack, regList, callsAFunction)
    
            val res = Address.toMachineWord codeAddr

            (* Build the closure.  If there are outstanding entries it has to be mutable and we
               can't complete it until we've done the other mutually recursive entries.  *)
            val incomplete = List.exists(fn i => i = noIndex) initialLocs
        in
            if heapClosure
            then
            let
                val (vector, vecCode) =
                    callgetvec (nonConstCount+1, if incomplete then F_mutable_words else F_words, whereto, transtable)

                val () = codeGenerate(vecCode, cvec)
                (* First word is the address of the code. *)
                val () = codeGenerate(moveToVec (vector, pushConst (transtable, res), 0, transtable), cvec)
                (* Put in everything else *)
                fun fillClosure(index::indices, NONE::constEntries, n) =
                    let
                        val indexOrDummy =
                            if index = noIndex
                            then (* Recursive entry.  This has to be initialised to avoid problems if we GC
                                    when allocating other closures. *)
                                pushConst (transtable, DummyValue)
                            else index
                        val vecAddr = valOf(Vector.sub(closureIndexes, n))
                    in
                        codeGenerate(moveToVec(vector, indexOrDummy, vecAddr, transtable), cvec);
                        fillClosure(indices, constEntries, n+1)
                    end
                |   fillClosure(index::indices, _::constEntries, n) =
                    (
                        (* It was a constant.  Remove it. *)
                        codeGenerate(incrUseCount(transtable, index, ~1), cvec);
                        fillClosure(indices, constEntries, n+1)
                    )
                |   fillClosure _ = ()
                val () = fillClosure(initialLocs, constants, 0)
                val () = codeGenerate(allocationComplete, cvec)

                (* Have to ensure that the closure remains on the psuedo-stack until
                   we've filled in all uses of it. The only references may be in the
                   closures of other functions so it's possible that its use-count
                   could be zero when `mutualRecursive' returns. Have to  increment
                   the use-count and then decrement it afterwards to make sure it
                    is still on the stack. *)
                val () = codeGenerate(incrUseCount (transtable, vector, 1), cvec)

                  (* Any mutually recursive references. *)
                val () = mutualRecursive vector

                (* We should now be able to fill in the recursive references. *)
                fun fillRecursive(index::indices, entry::entries, n) =
                    (
                        if index = noIndex (* Deferred entry*)
                        then
                        let
                            val loadEntry = genToStack entry
                            val addr = valOf(Vector.sub(closureIndexes, n))
                            val moveCode = moveToVec(vector, loadEntry, addr, transtable)
                        in
                            codeGenerate(moveCode, cvec)
                        end
                        else ();
                        fillRecursive(indices, entries, n+1)
                    )
                |   fillRecursive _ = ()

                val () = fillRecursive(initialLocs, closureList, 0)
            
                val () =
                    let
                        (* Finally we can lock this. *)
                        (* Increment the use count before the lock. *)
                        val () = codeGenerate(incrUseCount (transtable, vector, 1), cvec)
                        val (lockCode, _) = lockVector(vector, transtable, NoResult)
                    in
                        codeGenerate(lockCode, cvec)
                    end
                (* Restore the use count *)
                val () = codeGenerate(incrUseCount (transtable, vector, ~1), cvec)
            in
                vector
            end
        else
            let (* Stack closure *)
                (* Get the non-constant entries and release the constants. *)
                val nonConstEntries =
                    ListPair.foldr (fn (index, NONE, l) => index :: l |
                                       (index, _, l) => (codeGenerate(incrUseCount(transtable, index, ~1), cvec); l))
                                [] (initialLocs, constants)
                
                val (container, containerCode) =
                    createStackClosure(transtable, pushConst (transtable, res) :: nonConstEntries)

                val () = codeGenerate(containerCode, cvec)
                (* Have to ensure that the closure remains on the psuedo-stack until
                   we've filled in all uses of it. The only references may be in the
                   closures of other functions so it's possible that its use-count
                   could be zero when `mutualRecursive' returns. Have to  increment
                   the use-count and then decrement it afterwards to make sure it
                    is still on the stack. *)
                val () = codeGenerate(incrUseCount (transtable, container, 1), cvec)

                  (* Any mutually recursive references. *)
                val () = mutualRecursive container

                (* We should now be able to fill in the recursive references. *)
                fun fillRecursive(index::indices, entry::entries, n) =
                    (
                        if index = noIndex (* Deferred entry*)
                        then
                        let
                            val loadEntry = genToStack entry
                            val addr = valOf(Vector.sub(closureIndexes, n))
                            (* Move this into the stack. *)
                            val moveCode =
                                setRecursiveClosureEntry(container, loadEntry, addr, transtable)
                        in
                            codeGenerate(moveCode, cvec)
                        end
                        else ();
                        fillRecursive(indices, entries, n+1)
                    )
                |   fillRecursive _ = ()

                val () = fillRecursive(initialLocs, closureList, 0)

                (* Restore the use count *)
                val () = codeGenerate(incrUseCount (transtable, container, ~1), cvec)
            in
                container
            end
        end

    (* Generates test for if..then..else or while..do. Returns address of address field of jump.
       If jumpOn is true the jump is taken if the condition is true,
       if false it is taken if the condition is false. *)
    and genTest (pt, jumpOn) : labels =
    let (* See if we can generate a conditional instruction. *)
        (* Those we can't deal with specially are evaluated to the stack and tested. *)
        fun genOtherTests () =
        let
            (* We can't use genToStack here because we need primBoolOps to be false. *)
            val arg1Locn =
                case gencde (pt, false (* primBoolOps *), NoHint, NotEnd, NONE) of
                    MergeIndex index => index
                |   NoMerge => raise InternalError "genTest: no result"
            val arg2Locn = pushConst (transtable, False)
            val (label, testCode) =
                (if jumpOn then notEqualWord else equalWord) (arg1Locn, arg2Locn, transtable)
            val () = codeGenerate(testCode, cvec)
        in
            label
        end
    in
        case pt of
            BICCond (testPart, thenPart, elsePart) =>
            let
                val mark1 = markStack transtable
                val mark2 = markStack transtable
          
                (* Test the condition part. *)
                val a : labels = genTest (testPart, false)
            in
                if isEmptyLabel a
                then (* The test evaluated to true.  We must only generate
                      the then-part.  This is more than an optimisation.
                      "Nojump" does not set the correct state for the
                      else-part which can cause problems. *)
                (
                    unmarkStack(transtable, mark2);
                    unmarkStack(transtable, mark1);
                    genTest (thenPart, jumpOn)
                )
                else if haveExited transtable
                then (* Unconditional jump.  Only need the else-part. *)
                (
                    unmarkStack(transtable, mark2);
                    unmarkStack(transtable, mark1);
                    codeGenerate(fixup (a, transtable), cvec);
                    genTest (elsePart, jumpOn)
                )
                else
                let
                    (* Now the `then-part' *)
                    val b : labels = genTest (thenPart, jumpOn);
              
                    (* Put in an unconditional jump round the `else-part'.
                       This will be taken if the `then-part' drops through. *)
                    val (notB, notCode) = unconditionalBranch (NoMerge, transtable)
                    val () = codeGenerate(notCode, cvec)
              
                    (* Fill in the label for the then-part part. *)
                    val () = codeGenerate(fixup (a, transtable), cvec);
              
                    (* Now do the `else-part' and jump on the inverse of the condition. *)
                    val notC = genTest (elsePart, not jumpOn);
              
                    (* i.e. we drop though if the condition is the one we should have
                       jumped on. Now merge in the first label so we have both cases
                       when we should jump together, *)
                    val (_, mergeBCode) = merge (b, transtable, NoMerge, mark2)
                    val () = codeGenerate(mergeBCode, cvec)
              
                    (* and now take the jump. *)
                    val (resultLab, resultCode) = unconditionalBranch (NoMerge, transtable)
                    val () = codeGenerate(resultCode, cvec)
              
                    (* Come here if we are not jumping. *)
                    val () = codeGenerate(fixup (notB, transtable), cvec);
                    val (_, mergeCCode) = merge (notC, transtable, NoMerge, mark1)
                    val () = codeGenerate(mergeCCode, cvec)
                in 
                    resultLab
                end
            end

            (* Simple Cases generate better jumping code like this,
               rather than creating a boolean return value, then testing it
               and jumping on the result. We could be less special-case here,
               but this particular case is exceptionally important for
               handling inlined selector functions. SPF 24/2/1998
            *)
            (* Previously Cases were generated from almost all simple comparisons.
               Now that they are only generated if there are sufficient numbers of
               branches this can probably be removed. *)
        |   BICCase {cases = [(result, tag)], test, default, ...} =>
            let
                val equalFun  : backendIC = BICConstnt (ioOp POLY_SYS_equala, [])
                val arguments = [(test, GeneralType), (BICConstnt (Address.toMachineWord tag, []), GeneralType)]
                val eqTest    : backendIC = 
                    BICEval {function = equalFun, argList = arguments, resultType=GeneralType};
            in
                genTest (BICCond (eqTest, result, default), jumpOn) 
            end

            (* Constants - primarily for andalso/orelse. *)
        |   BICConstnt(w, _) =>
            (* If true and we jump on true or false and jump on false *)
            (* then put in an unconditional jump. *)
            if wordEq (w, True) = jumpOn
            then
            let
                val (lab, code) = unconditionalBranch (NoMerge, transtable)
                val () = codeGenerate(code, cvec)
            in
                lab
            end
            else noJump (* else drop through. *)

        |   BICNewenv(decs, exp) =>
            (
                List.app (codeBinding NONE) decs;
                genTest (exp, jumpOn)
            )

        |   BICTagTest { test, tag, ... } =>
            let
                (* Convert this into a simple equality function. *)
                val code =
                    BICEval {
                        function = BICConstnt(ioOp POLY_SYS_word_eq, []),
                        argList=[(test, GeneralType), (BICConstnt(Address.toMachineWord tag, []), GeneralType)],
                        resultType=GeneralType }
            in
                genTest(code, jumpOn)
            end

        |   BICEval {function = BICConstnt(oper, _), argList = args, ...} =>
            (* May be an interface operation which can be put in line. *)
            let
            in
                case args of
                    [] => genOtherTests () (* We don't currently have any nullary special cases *)

                |   [(arg, _)] =>
                    (* unary special cases *)
                    if wordEq (oper,ioOp POLY_SYS_not_bool)
                    then genTest (arg, not jumpOn)
    
<<<<<<< HEAD
                    else if wordEq (oper,ioOp POLY_SYS_is_short)
                    then
                    let
                        val argLocn = genToStack arg
                        val (label, testCode) =
                            (if jumpOn then testShortInt else testNotShortInt) (argLocn, transtable)
                        val () = codeGenerate(testCode, cvec)
                    in
                        label
                    end

                    else genOtherTests () (* Non-special unary function.*)

                |   [(arg1, _), (arg2, _)] =>
                    (* binary special cases *)
                    if wordEq (oper,ioOp POLY_SYS_word_eq)
                    then
                    let
                        val arg1Locn = genToStack arg1 and arg2Locn = genToStack arg2
                        val (label, testCode) =
                            (if jumpOn then equalWord else notEqualWord) (arg1Locn, arg2Locn, transtable)
                        val () = codeGenerate(testCode, cvec)
                    in
                        label
                    end

                    else if wordEq (oper,ioOp POLY_SYS_word_geq)
                    then
                    let
                        val arg1Locn = genToStack arg1 and arg2Locn = genToStack arg2
                        val (label, testCode) =
                            (if jumpOn then greaterOrEqualWord else lessThanWord) (arg1Locn, arg2Locn, transtable)
                        val () = codeGenerate(testCode, cvec)
                    in
                        label
                    end

                    else if wordEq (oper,ioOp POLY_SYS_word_leq)
                    then
                    let
                        val arg1Locn = genToStack arg1 and arg2Locn = genToStack arg2
                        val (label, testCode) =
                            (if jumpOn then lessOrEqualWord else greaterThanWord) (arg1Locn, arg2Locn, transtable)
                        val () = codeGenerate(testCode, cvec)
                    in
                        label
                    end

                    else if wordEq (oper,ioOp POLY_SYS_word_gtr)
                    then
                    let
                        val arg1Locn = genToStack arg1 and arg2Locn = genToStack arg2
                        val (label, testCode) =
                            (if jumpOn then greaterThanWord else lessOrEqualWord) (arg1Locn, arg2Locn, transtable)
                        val () = codeGenerate(testCode, cvec)
                    in
                        label
                    end
=======
            else if wordEq (oper,ioOp POLY_SYS_is_short)
            then
            (
              case arg of
                BICConstnt (w, _) =>
                  if isShort w
                  then genTest (constntTrue,  jumpOn)
                  else genTest (constntFalse, jumpOn)
        
              | _ =>
                (
                    case checkAndReduceBranches(if jumpOn then Short else Long, [arg],
                                                fn (BICConstnt(w, _)) => SOME w | _ => NONE) of
                        SOME (testOp, [arg]) =>
                        let
                            val locnOfArg1 = genToStack (arg);
                            val (label, testCode) = compareAndBranch([locnOfArg1], testOp, transtable)
                            val () = codeGenerate(testCode, cvec)
                        in
                            label
                        end
                    |   _ => genOtherTests ()
                )
            )
            
            else (* Non-special unary function.*)
                  genOtherTests ()
           
        | [(arg1, _), (arg2, _)] =>
            (* binary special cases *)
            if wordEq (oper, ioOp POLY_SYS_word_eq) orelse wordEq (oper, ioOp POLY_SYS_equal_short_arb)
            then genCompare ([arg1, arg2], testEqW, testNeqW)
         
            else if wordEq (oper,ioOp POLY_SYS_word_neq)
            then genCompare ([arg1, arg2], testNeqW, testEqW)

            else if wordEq (oper,ioOp POLY_SYS_fixed_geq)
            then genCompare ([arg1, arg2], testGeqI, testLtI)

            else if wordEq (oper,ioOp POLY_SYS_fixed_leq)
            then genCompare ([arg1, arg2], testLeqI, testGtI)

            else if wordEq (oper,ioOp POLY_SYS_fixed_gtr)
            then genCompare ([arg1, arg2], testGtI, testLeqI)

            else if wordEq (oper,ioOp POLY_SYS_fixed_lss)
            then genCompare ([arg1, arg2], testLtI, testGeqI)
>>>>>>> fbf508af

                    else if wordEq (oper,ioOp POLY_SYS_word_lss)
                    then
                    let
                        val arg1Locn = genToStack arg1 and arg2Locn = genToStack arg2
                        val (label, testCode) =
                            (if jumpOn then lessThanWord else greaterOrEqualWord) (arg1Locn, arg2Locn, transtable)
                        val () = codeGenerate(testCode, cvec)
                    in
                        label
                    end

                    else if wordEq (oper,ioOp POLY_SYS_equala) andalso not(isLongConstant arg1) andalso not(isLongConstant arg2)
                    then
                    let
                        val arg1Locn = genToStack arg1 and arg2Locn = genToStack arg2
                        val (label, testCode) =
                            (if jumpOn then equalInt else notEqualInt) (arg1Locn, arg2Locn, transtable)
                        val () = codeGenerate(testCode, cvec)
                    in
                        label
                    end

                    else if wordEq (oper,ioOp POLY_SYS_int_geq) andalso not(isLongConstant arg1) andalso not(isLongConstant arg2)
                    then
                    let
                        val arg1Locn = genToStack arg1 and arg2Locn = genToStack arg2
                        val (label, testCode) =
                            (if jumpOn then greaterOrEqualInt else lessThanInt) (arg1Locn, arg2Locn, transtable)
                        val () = codeGenerate(testCode, cvec)
                    in
                        label
                    end

                    else if wordEq (oper,ioOp POLY_SYS_int_leq) andalso not(isLongConstant arg1) andalso not(isLongConstant arg2)
                    then
                    let
                        val arg1Locn = genToStack arg1 and arg2Locn = genToStack arg2
                        val (label, testCode) =
                            (if jumpOn then lessOrEqualInt else greaterThanInt) (arg1Locn, arg2Locn, transtable)
                        val () = codeGenerate(testCode, cvec)
                    in
                        label
                    end

                    else if wordEq (oper,ioOp POLY_SYS_int_gtr) andalso not(isLongConstant arg1) andalso not(isLongConstant arg2)
                    then
                    let
                        val arg1Locn = genToStack arg1 and arg2Locn = genToStack arg2
                        val (label, testCode) =
                            (if jumpOn then greaterThanInt else lessOrEqualInt) (arg1Locn, arg2Locn, transtable)
                        val () = codeGenerate(testCode, cvec)
                    in
                        label
                    end

                    else if wordEq (oper,ioOp POLY_SYS_int_lss) andalso not(isLongConstant arg1) andalso not(isLongConstant arg2)
                    then
                    let
                        val arg1Locn = genToStack arg1 and arg2Locn = genToStack arg2
                        val (label, testCode) =
                            (if jumpOn then lessThanInt else greaterOrEqualInt) (arg1Locn, arg2Locn, transtable)
                        val () = codeGenerate(testCode, cvec)
                    in
                        label
                    end

                    else if wordEq (oper,ioOp POLY_SYS_Real_eq)
                    then
                    let
                        val arg1Locn = genToStack arg1 and arg2Locn = genToStack arg2
                        val (label, testCode) =
                            (if jumpOn then equalReal else notEqualReal) (arg1Locn, arg2Locn, transtable)
                        val () = codeGenerate(testCode, cvec)
                    in
                        label
                    end
         
                    else if wordEq (oper,ioOp POLY_SYS_Real_neq)
                    then
                    let
                        val arg1Locn = genToStack arg1 and arg2Locn = genToStack arg2
                        val (label, testCode) =
                            (if jumpOn then notEqualReal else equalReal) (arg1Locn, arg2Locn, transtable)
                        val () = codeGenerate(testCode, cvec)
                    in
                        label
                    end

                    else if wordEq (oper,ioOp POLY_SYS_Real_geq)
                    then
                    let
                        val arg1Locn = genToStack arg1 and arg2Locn = genToStack arg2
                        val (label, testCode) =
                            (if jumpOn then greaterOrEqualReal else lessThanReal) (arg1Locn, arg2Locn, transtable)
                        val () = codeGenerate(testCode, cvec)
                    in
                        label
                    end

                    else if wordEq (oper,ioOp POLY_SYS_Real_leq)
                    then
                    let
                        val arg1Locn = genToStack arg1 and arg2Locn = genToStack arg2
                        val (label, testCode) =
                            (if jumpOn then lessOrEqualReal else greaterThanReal) (arg1Locn, arg2Locn, transtable)
                        val () = codeGenerate(testCode, cvec)
                    in
                        label
                    end

                    else if wordEq (oper,ioOp POLY_SYS_Real_gtr)
                    then
                    let
                        val arg1Locn = genToStack arg1 and arg2Locn = genToStack arg2
                        val (label, testCode) =
                            (if jumpOn then greaterThanReal else lessOrEqualReal) (arg1Locn, arg2Locn, transtable)
                        val () = codeGenerate(testCode, cvec)
                    in
                        label
                    end

                    else if wordEq (oper,ioOp POLY_SYS_Real_lss)
                    then
                    let
                        val arg1Locn = genToStack arg1 and arg2Locn = genToStack arg2
                        val (label, testCode) =
                            (if jumpOn then lessThanReal else greaterOrEqualReal) (arg1Locn, arg2Locn, transtable)
                        val () = codeGenerate(testCode, cvec)
                    in
                        label
                    end

                    else genOtherTests () (* Non-special binary function. *)

                |   [(arg1, _), (arg2, _), (arg3, _), (arg4, _), (arg5, _)] =>
                    if wordEq (oper,ioOp POLY_SYS_bytevec_eq)
                    then
                    let
                        val arg1Locn = genToStack arg1 and arg2Locn = genToStack arg2 and arg3Locn = genToStack arg3
                        and arg4Locn = genToStack arg4 and arg5Locn = genToStack arg5
                        val (label, testCode) =
                            (if jumpOn then testByteVecEq else testByteVecNe) (arg1Locn, arg2Locn, arg3Locn, arg4Locn, arg5Locn, transtable)
                        val () = codeGenerate(testCode, cvec)
                    in
                        label
                    end
                    else genOtherTests () (* Non-special function. *)

                | _ => (* Functions with more than 2 arguments. *)
                    genOtherTests ()
                end (* constant functions *)

        |   _ => genOtherTests ()(* Anything else *)
    end

    (* if/then/else, cand and cor. NB if/then/else may be translated
       into a CASE by the optimiser and code-generated there. *)
    and genCond (testExp, thenPt, elsePt, whereto, tailKind, loopAddr) =
        let
            val mark = markStack transtable
            (* We use the then-part to determine the register for the result so if
               it's simple we probably want to swap the else- and then-parts  *)
            val reverse =
                case thenPt of
                    BICConstnt _ => true
                |   BICExtract _ => true
                |   BICRaise _ => true
                |   _ => false
            val (direction, thenExp, elseExp) =
                if reverse
                then (true, elsePt, thenPt)
                else (false, thenPt, elsePt)
            val lab  = genTest (testExp, direction) (* code for condition *)
            (* There used to be code in here to handle specially the case where the
             test expression was a constant.  I've taken that out, partly because
             the simple cases are dealt with by the optimiser but more seriously
             because it's necessary to deal with the slightly more general case
             where the test expression results in a constant (e.g. "if not false"
             or "if (print "something"; true)" ).  There was a bug in the case
             where the expression resulted in "true" since "lab" becomes "noJump"
             if the jump is never taken.  "fixup" leaves "exited" as true so no
             code is generated for the else-part but it doesn't set the pseudo-stack
             properly which can cause problems while processing the else-part.
             DCJM 27 June 2000. *)
        in
            if isEmptyLabel lab
            then
            ( (* Only the "then" part will be executed.  Don't generate the else-part. *)
                unmarkStack(transtable, mark);
                gencde (thenExp, true, whereto, tailKind, loopAddr)
            )
            else if haveExited transtable
            then
            ( (* Jump was unconditional - just generate the else-part. *)
                unmarkStack(transtable, mark);
                codeGenerate(fixup (lab, transtable), cvec);
                gencde (elseExp, true, whereto, tailKind, loopAddr)
            )
            else
            let
                (* Generate the then-part and see where the result is.  We need it in a
                   register but we don't want to decide in advance which register to use.
                   In particular, if the result is in a floating point register we don't
                   want to move it to a general register. *)
                val (thenResult, whereto) =
                    case (whereto, tailKind) of
                        (NoHint, NotEnd) =>
                        let
                            (* We don't have any preferences. *)
                            val initialThenResult =
                                gencde(thenExp, true, whereto, tailKind, loopAddr)
                        in
                            if haveExited transtable (* If we've raised an exception we can ignore this. *)
                            then (initialThenResult, NoHint)
                            else case initialThenResult of
                                MergeIndex res =>
                                let
                                    (* Is it in a register?  Merging requires exclusive use
                                       of the result register and it may be that this register
                                       is required elsewhere.  Use it as a hint for the register
                                       type we require and then load it.  If it's not required
                                       elsewhere this will just return the register it's in. *)
                                    val regSet =
                                        case isRegister(res, transtable) of
                                            SOME reg =>
                                                if inSet(reg, floatingPtRegisters)
                                                then floatingPtRegisters
                                                else generalRegisters
                                        |   NONE => generalRegisters
                                    val (_, mergeItem, mergeCode) = loadEntryToSet (transtable, res, regSet, true)
                                    val () = codeGenerate(mergeCode, cvec)
                                in
                                    (MergeIndex mergeItem,
                                        UseReg(singleton(valOf(isRegister(mergeItem, transtable)))))
                                end
                            |   NoMerge => raise InternalError "genCond: no result"
                        end
                    |   (_, EndOfProc res) =>
                        let
                            (* We want the result in the result reg. *)
                            val whereto = UseReg(singleton res)
                        in
                            (genToRegister (thenExp, whereto, tailKind, loopAddr), whereto)
                        end
                    |   (whereto, _) => (* No result or we have a specific register. *)
                            (genToRegister (thenExp, whereto, tailKind, loopAddr), whereto)

                val () = 
                    if isEndOfProc tailKind andalso not (haveExited transtable)
                    then codeGenerate(exit(), cvec)
                    else ()
              
                val (lab1, branchCode) = unconditionalBranch (thenResult, transtable)
                val () = codeGenerate(branchCode, cvec)
            
                (* Get rid of the result from the stack. If there is a result
                   then the "else-part" will push it. *)
                val () =
                    case thenResult of
                        MergeIndex thenIndex => codeGenerate(removeStackEntry(transtable, thenIndex), cvec)
                      | NoMerge => ()
              
                (* start of "else part" *)
                val () = codeGenerate(fixup (lab, transtable), cvec);
                val elseResult =
                    case whereto of
                        NoHint => (* Only if the then-part raised an exception *)
                            gencde(elseExp, true, whereto, tailKind, loopAddr)
                    |   _ => genToRegister (elseExp, whereto, tailKind, loopAddr)
                val (mergeRes, mergeCode) = merge (lab1, transtable, elseResult, mark)
                val () = codeGenerate(mergeCode, cvec)
            in 
                mergeRes
            end
        end (* genCond *)

        (* Call a function. Detects special cases of calls to the run-time system
           to do simple operations such as int arithmetic and generates the
           instructions directly. For ordinary calls it has to distinguish between
           those called with a static-link and those called with a closure. *) 
        and genEval (evalFun, argList: (backendIC * argumentType) list, resultType, primBoolOps, whereto, tailKind) : mergeResult =
        let

            (* Call a closure function. *)
            fun callClosure (clos : backendIC option, canTail): mergeResult =
            let
                (* If we're actually calling the function where do the arguments go? *)
                val argLocations = argRegs (List.map (codeToCgType o #2)  argList)
                val modifiedArgRegs = List.map valOf (List.filter isSome argLocations)

                val needsResult = not (isNoResult whereto)
                val regResult = resultReg(codeToCgType resultType)

                (* Can use a jump if we're at the end, the closure is not the stack,
                   the result is in the right register (we don't need to convert floating point
                   to fixed point or vice versa) and none of the arguments are functions
                   with closures on the stack. *)
                local
                    fun nonContainer(BICExtract(BICLoadLocal addr, _), _) =
                            not(isContainer(Array.sub(decToPstack, addr), transtable))
                    |   nonContainer(BICLambda{heapClosure, ...}, _) = heapClosure
                    |   nonContainer _ = true
                in
                    val isTail =
                        case tailKind of
                            EndOfProc reg => canTail andalso regResult = reg
                                             andalso List.all nonContainer argList
                        |   _ => false
                end

                (* Get the set of registers modified by this call.  We have to include
                   the argument, closure and code registers even if they're not actually
                   modified because otherwise we may find that we've locked them. *)
                val modifiedRegisters =
                    case clos of
                        SOME (BICConstnt(w, _)) =>
                            if not (Address.isWords(Address.toAddress w))
                            then raise InternalError "callClosure: not closure"
                            else if Address.isMutable(Address.toAddress w)
                                (* It may be a forward reference i.e. a mutable closure that hasn't
                                   yet been set. *)
                            then allRegisters
                            else regSetUnion(listToSet(regClosure :: modifiedArgRegs), getRegisterSetForFunction w)
                      | _ (* Recursive or not a constant. *) => allRegisters;

                (* Add the registers to the set modified by this function.
                   We don't need to do this for recursive calls.  In that
                   case we must push all the registers (so we set registerSet
                   to allRegisters) but the modification set for this function
                   is simply the registers modified by everything else. *)
                val _ =
                    case clos of
                        NONE => ()
                    |   _ => addModifiedRegSet(transtable, modifiedRegisters)

                (* In a tail-recursive call we may overwrite arguments on the stack.
                   We have to load any argument values we need before we overwrite them.*)
                fun checkTailArgument originalLocn =
                    if isTail
                    then
                    let
                        val (safeLocn, safeCode) = loadIfArg (transtable, originalLocn)
                        val () = codeGenerate(safeCode, cvec)
                    in
                        safeLocn
                    end
                    else originalLocn

                (* Have to guarantee that the expression to return
                   the function is evaluated before the arguments. *)
                val procLocn = 
                    case clos of
                        SOME(BICConstnt _) => noIndex (* Unused. *)
                    |   SOME c          => checkTailArgument(genToStack c)
                    |   NONE            => noIndex  (* Unused. *)

                local
                    fun loadReg reg addr : stackIndex =
                        let
                          (* We don't need exclusive use of this value, because it
                             only gets modified by the function call itself, not
                             here. We either don't return from the function
                             (tail-call: we set exited) or we explicitly clear
                             the cache in setUpResult. *)
                          val (regIndex, regCode) =
                                loadToSpecificReg(transtable, reg, addr, false (* was bodyCall *));
                        in
                            codeGenerate(regCode, cvec);
                          (* Lock the register down so that it doesn't get
                             used to move values onto the stack. *)
                          lockRegister (transtable, reg);
                          regIndex
                        end
                in
                    fun loadProc (): (stackIndex option * bool * stackIndex list * reg list) =
                      case clos of
                         SOME(BICConstnt(w, _)) =>
                            (* Do we need to load the closure register? *)
                            let
                                val addr = Address.toAddress w
                            in
                                if Address.isIoAddress addr orelse Address.flags addr <> Address.F_words
                                then (* If it's the address into the IO vector or it's a reference
                                        to code we haven't yet compiled we don't need the closure
                                        register but we can't do the indirection until run time. *)
                                    (SOME(pushConst(transtable, w)), true, [], [])
                                else
                                let
                                    val code : machineWord = Address.loadWord (addr, 0w0)
                                    val codeLocn = pushConst(transtable, code)
                                    
                                in
                                    if Address.length addr = 0w1
                                    then (* The closure is just one word - we don't need to
                                            put it in the closure register since the function
                                            won't need it.  Do the indirection now. *)
                                        (SOME codeLocn, false, [], [])
                                    else (* We need to load the closure register. 
                                        We have a choice here.  We could either return
                                        the closure register as the address as we do
                                        in the general case, in which case we would do
                                        an indirect call through the closure register,
                                        or we can do the indirection here and do a
                                        direct call.  On the i386 the latter is definitely
                                        better but on the PPC it will generate longer
                                        code, although possibly no slower if there was
                                        a pipeline stall. *)
                                        (SOME codeLocn, false,
                                            [loadReg regClosure (pushConst(transtable, w))],
                                            [regClosure])
                                end
                            end
                       | SOME _ =>
                            (* Calling a non-constant - load the closure register and
                               set the code address as this with the "indirection"
                               flag set to true. *)
                            (SOME(loadReg regClosure procLocn), true, [], [regClosure])
                       | NONE => (* Recursive *)
                          (* If this function requires a closure we need to reload
                             the closure register with our original closure. *)
                          if closureLifetime = 0 then (NONE, false, [], [])
                          else (NONE, false, [loadReg regClosure closureOrSlAddr], [regClosure])
                end

                (* Code-generate each entry to the pstack.  If this is a tail recursive call we have to
                   load any values that are currently used as arguments because we may overwrite them later. *)
                local
                    fun loadArg((arg, _), argLocn) =
                    let
                        val originalLocn =
                            case argLocn of
                                SOME argReg =>
                                let (* Put into a register. *)
                                  (* If we are evaluating an expression we might as well put the
                                     result in the register we want to use. They may not stay
                                     there because loading other arguments may involve function
                                     calls which will use these registers. For that reason we
                                     don't put constants in yet. *)
                                  val whereto = case arg of BICConstnt _ => NoHint | _ => UseReg(singleton argReg)
                                in
                                    case gencde (arg, true, whereto, NotEnd, NONE) of
                                        MergeIndex index => index
                                     |  NoMerge => raise InternalError "ldArgs: No result"
                                end
                            |   NONE => (* On the stack *) genToStack arg
                    in
                        checkTailArgument originalLocn
                    end
                in
                    val argsOnPstack = ListPair.mapEq loadArg(argList, argLocations)
                end
            in
                if isTail
                then  (* Enter a function by jumping rather than calling. *)
                let
                    (* Now move the arguments to their final destination. argAddr is a negative value and
                       is the address of the arguments in the original stack. *)
                    fun moveArgs ([], [], _) = []
                    |   moveArgs (arg::args, SOME argReg :: argTypes, argAddr) =
                        let
                            (* Do it in reverse order so that we can delay locking the register arguments. *)
                            val argEntries = moveArgs(args, argTypes, argAddr)
                            val (argEntry, argCode) = loadToSpecificReg (transtable, argReg, arg, false);
                        in
                            codeGenerate(argCode, cvec);
                            lockRegister (transtable, argReg);
                            argEntry :: argEntries
                        end
                    |   moveArgs (arg::args, NONE :: argTypes, argAddr) =
                        let
                            (* Store it in the stack, reloading anything it displaces. *)
                            val (argEntry, argCode) = storeInStack(transtable, arg, argAddr)
                            val () = codeGenerate(argCode, cvec)
                        in
                            argEntry :: moveArgs(args, argTypes, argAddr+1)
                        end
                    |   moveArgs _ = raise InternalError "moveArgs: Length mismatch"

                    (* the arguments are now all in their rightful places *)
                    val argEntries = moveArgs(argsOnPstack, argLocations, ~numberOfArgsOnStack)
    
                    (* Now load regClosure as appropriate. *)
                    val (codeAddrOpt, isIndirect, callEntries, registersLocked) = loadProc ()
                    (* Compute the number of stack arguments we're passing. *)
                    val stackArgCount = List.length(List.filter(not o isSome) argLocations)
        
                    (* Get the return address. *)
                    val returnReg : reg option =
                        (* The return address is on the stack.  Do we need to load it? *)
                        (* Only if we're passing a different number of arguments on
                           stack - this would change the offset of the return address. *)
                        if stackArgCount = numberOfArgsOnStack
                        then NONE (* Leave it there. *)
                        else
                        let
                            val (reg, regIndex, loadCode) =
                                loadEntryToSet (transtable, returnAddress, RegSet.generalRegisters, false)
                            val () = codeGenerate(loadCode, cvec)
                        in
                            codeGenerate(removeStackEntry(transtable, regIndex), cvec);
                            SOME reg
                        end
                    local
                        (* Move the stack pointer if necessary. *)           
                        val diffInArgs = numberOfArgsOnStack - stackArgCount
                        (* One more "arg" if the return address is passed on the stack. *)
                        val adjust = case returnReg of NONE => 1 | SOME _ => 0
                    in
                        val stackMove= realstackptr transtable + diffInArgs - adjust
                    end
                in
                    codeGenerate(resetStack stackMove, cvec);
                    (* Push the register with the return address. *)
                    case returnReg of NONE => () | SOME r => codeGenerate(pushRegisterToStack r, cvec);
                    (* Call the function.  If it's not recursive we have to get the
                       entry point. *)
                    (* We have to include a stack check in this function to ensure that
                       it's interruptible even though a tail jump doesn't require any
                       more stack. *)
                    callsAFunction := true; (* Don't really need this for RTS calls. *)
                    case codeAddrOpt of
                        NONE => codeGenerate(jumpToFunction Recursive, cvec)
                    |   SOME codeAddr =>
                            codeGenerate(jumpToCode(codeAddr, isIndirect, transtable), cvec);

                    (* Unlock any registers we locked. *)
                    List.app (fn r => codeGenerate(unlockRegister (transtable, r), cvec)) registersLocked;
                    (* Remove the arguments and code/closure registers. *)
                    List.app (fn index => codeGenerate(removeStackEntry(transtable, index), cvec))
                        (argEntries @ callEntries)
                    (* Since we've exited we don't need to clear the cache. *)
                end

                else (* Call a function.  Used in cases when it's not tail-recursive. *)
                let
                    (* Save any values to the stack other than those that are being
                       used in this call.  Values in registers not modified by the
                       call are locked in their current registers. *)
                    val (lockedRegs, pushInstrs) =
                        pushNonArguments(transtable, procLocn :: argsOnPstack, modifiedRegisters);
                    val () = codeGenerate(pushInstrs, cvec)

                    (* Push the arguments onto the real stack and/or load them
                       into the argument registers. *)
                    (* Second phase of argument evaluation.  Push the values onto the real stack
                         or load them into the argument registers.  The result is the stack base
                         for stack arguments together with a list of pseudo-stack entries for
                         the arguments. *)
                    fun pushArgs (argList : stackIndex list) : int * stackIndex list =
                    let
                        fun ldArgs ([], stackAddr, []) = (stackAddr, [])
                        |   ldArgs (argLoc :: t, stackAddr, SOME argReg :: t') =
                            let (* Put into a register. *)
                                (* Load the first before putting these into the registers. *)
                                val (rAddr : int, others) = ldArgs(t, stackAddr, t');
                                val (regEntry, regCode) = loadToSpecificReg (transtable, argReg, argLoc, false);
                            in
                                codeGenerate(regCode, cvec);
                                lockRegister (transtable, argReg);
                                (rAddr, regEntry :: others)
                            end
                        |   ldArgs (argLoc::t, stackAddr : int, NONE :: t') =
                            let (* Store on the real stack. *)
                                (* We take the current stack pointer as the base for the stack args. *)
                                val sAddr : int = 
                                if stackAddr < 0 then realstackptr transtable else stackAddr;
                                val (pushedEntry, pushCode) = pushValueToStack (transtable, argLoc, sAddr + 1)
                                val () = codeGenerate(pushCode, cvec)
                                val (rAddr, others) = ldArgs(t, sAddr + 1, t')
                            in
                                (rAddr, pushedEntry :: others)
                            end (* ldArgs *)
                        |   ldArgs _ = raise InternalError "ldArgs: Length mismatch"
                    in
                        ldArgs(argList, ~1, argLocations)
                    end (* pushArgs *)

                    val (endOfArgs, argEntries) = pushArgs argsOnPstack
              
                    (* load regClosure *)
                    val (codeAddrOpt, isIndirect, codeEntries, regsLocked) = loadProc ();
          
                    val checkContiguous =
                      (* Make sure that the arguments are contiguous on the
                         stack and that there is nothing beyond them on it. *)
                      if endOfArgs >= 0 then resetButReload (transtable, endOfArgs) else []
                    (* Record that we've called a function. *)
                    val () = callsAFunction := true; 
                    val callCode =
                      case codeAddrOpt of
                         NONE => callFunction Recursive
                      |  SOME codeAddr => callCode(codeAddr, isIndirect, transtable)
                in
                    codeGenerate(callCode @ checkContiguous, cvec);

                    (* Unlock any registers we locked. *)
                    List.app (fn r => codeGenerate(unlockRegister (transtable, r), cvec)) (lockedRegs @ regsLocked);
                    (* Remove the arguments and code/closure registers. *)
                    List.app (fn index => codeGenerate(removeStackEntry(transtable, index), cvec))
                        (codeEntries @ argEntries);

                    (* Remove any registers from the cache which may have been modified
                       by the function. *)
                    codeGenerate(removeRegistersFromCache(transtable, modifiedRegisters), cvec)
                end;

                (* Set up the results of the function call. *)
                (* Unlock  the argument registers. *)
                List.app(fn SOME r => codeGenerate(unlockRegister (transtable, r), cvec) | NONE => ()) argLocations;

                (* Remove any stack arguments.  Don't do this for tail calls*)
                if isTail
                then exiting transtable
                else List.app(fn SOME _ => () | NONE => decsp(transtable, 1)) argLocations;

                if not needsResult
                then NoMerge (* Unused *)
                else
                ( (* Result is returned in regResult. *)
                    codeGenerate(addRegUse (transtable, regResult), cvec); (* Needed? *)
                    MergeIndex(pushReg (transtable, regResult))
                )
            end (* callClosure *)

            fun cgAndRes(opCode, result) = (codeGenerate(opCode, cvec); result)

        in (* body of genEval *)
            case evalFun of
                BICConstnt (oper, _) =>
                let
                    val args = List.map #1 argList
                    val addr = Address.toAddress oper
                    fun getPower2 n =
                    let
                        fun p2 (n, l) =
                            if n = 0w1 then SOME l
                            else if Word.andb(n, 0w1) = 0w1 then NONE
                            else p2(Word.>>(n, 0w1), l+0w1)
                    in
                        if n = 0w0 then NONE else p2(n,0w0)
                    end
                in
                    if Address.isIoAddress addr
                    then
                    (
                        case args of
                            [] => (* Nullary *)
                            if wordEq (oper,ioOp POLY_SYS_thread_self)
                            then cgAndRes(threadSelf(transtable, whereto))
                            else callClosure (SOME evalFun, true)

                        |   [arg] => (* Unary *)
                            if wordEq (oper,ioOp POLY_SYS_get_length)
                            then cgAndRes(vectorLength(genToStack arg, transtable, whereto))

                            else if wordEq (oper,ioOp POLY_SYS_get_flags)
                            then cgAndRes(vectorFlags(genToStack arg, transtable, whereto))

                            else if wordEq (oper,ioOp POLY_SYS_get_first_long_word)
                            then cgAndRes(getFirstLong(genToStack arg, transtable, whereto))

                            else if wordEq (oper,ioOp POLY_SYS_string_length)
                            then cgAndRes(stringLength(genToStack arg, transtable, whereto))

                            (* Negation is coded as 0 - X.  We ought to have reduced any constant argument already
                               but check it anyway. *)
                            else if wordEq (oper,ioOp POLY_SYS_aneg) andalso not(isLongConstant arg)
                            then cgAndRes(subtractInteger(pushConst (transtable, Zero), genToStack arg, transtable, whereto))

<<<<<<< HEAD
                            (* Boolean "not" is coded as xor with "true" *)
                            else if wordEq (oper,ioOp POLY_SYS_not_bool)
                            then cgAndRes(xorWord(genToStack arg, pushConst (transtable, True), transtable, whereto))

                            else if wordEq (oper,ioOp POLY_SYS_atomic_incr)
                            then cgAndRes(atomicIncrement(genToStack arg, transtable, whereto))

                            else if wordEq (oper,ioOp POLY_SYS_atomic_decr)
                            then cgAndRes(atomicDecrement(genToStack arg, transtable, whereto))

                            else if wordEq(oper, ioOp POLY_SYS_lockseg)
                            then cgAndRes(lockVector(genToStack arg, transtable, whereto))
=======
                        else if wordEq (oper,ioOp POLY_SYS_fixed_add)
                        then codeRTSFunction(instrAddI, args, whereto)

                        else if wordEq (oper,ioOp POLY_SYS_fixed_sub)
                        then codeRTSFunction(instrSubI, args, whereto)

                        else if wordEq (oper,ioOp POLY_SYS_fixed_mul)
                        then codeRTSFunction(instrMulI, args, whereto)

                        else if wordEq (oper,ioOp POLY_SYS_fixed_quot)
                        then codeRTSFunction(instrQuotI, args, whereto)

                        else if wordEq (oper,ioOp POLY_SYS_fixed_rem)
                        then codeRTSFunction(instrRemI, args, whereto)
>>>>>>> fbf508af

                            else if wordEq (oper,ioOp POLY_SYS_Abs_real)
                            then cgAndRes(absoluteReal(genToStack arg, transtable, whereto))

                            else if wordEq (oper,ioOp POLY_SYS_Neg_real)
                            then cgAndRes(negativeReal(genToStack arg, transtable, whereto))

                            else if wordEq (oper,ioOp POLY_SYS_int_to_real)
                            then cgAndRes(integerToReal(genToStack arg, transtable, whereto))

<<<<<<< HEAD
                            else if wordEq (oper,ioOp POLY_SYS_sqrt_real)
                            then cgAndRes(squareRootReal(genToStack arg, transtable, whereto))

                            else if wordEq (oper,ioOp POLY_SYS_sin_real)
                            then cgAndRes(sineReal(genToStack arg, transtable, whereto))
=======
                        else if wordEq (oper,ioOp POLY_SYS_xor_word)
                        then codeRTSFunction(instrXorW, args, whereto)
        
                        else if wordEq (oper,ioOp POLY_SYS_shift_left_word)
                        then codeRTSFunction(instrUpshiftW, args, whereto)
        
                        else if wordEq (oper,ioOp POLY_SYS_shift_right_word)
                        then codeRTSFunction(instrDownshiftW, args, whereto)
        
                        else if wordEq (oper,ioOp POLY_SYS_shift_right_arith_word)
                        then codeRTSFunction(instrDownshiftArithW, args, whereto)
        
                        else if wordEq (oper,ioOp POLY_SYS_xor_word)
                        then codeRTSFunction(instrXorW, args, whereto)
        
                        else if wordEq (oper,ioOp POLY_SYS_mul_word)
                        then codeRTSFunction(instrMulW, args, whereto)
        
                        else if wordEq (oper,ioOp POLY_SYS_plus_word)
                        then codeRTSFunction(instrAddW, args, whereto)
        
                        else if wordEq (oper,ioOp POLY_SYS_minus_word)
                        then codeRTSFunction(instrSubW, args, whereto)
        
                        else if wordEq (oper,ioOp POLY_SYS_div_word)
                        then codeRTSFunction(instrDivW, args, whereto)
        
                        else if wordEq (oper,ioOp POLY_SYS_mod_word)
                        then codeRTSFunction(instrModW, args, whereto)
        
                        else if wordEq (oper,ioOp POLY_SYS_load_byte) orelse wordEq (oper,ioOp POLY_SYS_load_byte_immut)
                        then codeRTSFunction(instrLoadB, args, whereto)

                        else if wordEq (oper,ioOp POLY_SYS_load_word) orelse wordEq (oper,ioOp POLY_SYS_load_word_immut)
                        then codeRTSFunction(instrLoad, args, whereto)
>>>>>>> fbf508af

                            else if wordEq (oper,ioOp POLY_SYS_cos_real)
                            then cgAndRes(cosineReal(genToStack arg, transtable, whereto))

                            else if wordEq (oper,ioOp POLY_SYS_arctan_real)
                            then cgAndRes(arctanReal(genToStack arg, transtable, whereto))

                            else if primBoolOps andalso wordEq (oper,ioOp POLY_SYS_is_short)
                            then (* Convert this into "if isShort then true else false" *)
                                genCond
                                    (BICEval {function = evalFun, argList = argList, resultType=resultType},
                                    constntTrue, constntFalse, whereto, tailKind, NONE)

                            else callClosure (SOME evalFun, true)

<<<<<<< HEAD
                        |   [arg1, arg2] => (* Binary *)
                            if wordEq (oper,ioOp POLY_SYS_set_string_length)
                            then cgAndRes(setStringLength(genToStack arg1, genToStack arg2, transtable, whereto))

                            else if wordEq (oper,ioOp POLY_SYS_aplus) andalso not(isLongConstant arg1) andalso not(isLongConstant arg2)
                            then cgAndRes(addInteger(genToStack arg1, genToStack arg2, transtable, whereto))

                            else if wordEq (oper,ioOp POLY_SYS_aminus) andalso not(isLongConstant arg1) andalso not(isLongConstant arg2)
                            then cgAndRes(subtractInteger(genToStack arg1, genToStack arg2, transtable, whereto))

                            else if wordEq (oper,ioOp POLY_SYS_amul)
                            then
                            let
                                open Address
                                (* We only support multiplication by two.  Everything else has to go through the RTS. *)
                                val argument =
                                    case (arg1, arg2) of
                                        (BICConstnt(lit, _), _) =>
                                            if isShort lit andalso toShort lit = 0w2
                                            then SOME arg2
                                            else NONE (* Assume that if they're both constants we'd have folded it. *)
                                    |   (_, BICConstnt(lit, _)) =>
                                            if isShort lit andalso toShort lit = 0w2
                                            then SOME arg1
                                            else NONE
                                    |   _ => NONE
                            in
                                case argument of
                                    SOME arg => cgAndRes(multiplyIntegerByTwo(genToStack arg, transtable, whereto))
                                |   NONE => callClosure (SOME evalFun, true)
                            end

                            else if wordEq (oper,ioOp POLY_SYS_or_word)
                            then cgAndRes(orWord(genToStack arg1, genToStack arg2, transtable, whereto))

                            else if wordEq (oper,ioOp POLY_SYS_and_word)
                            then cgAndRes(andWord(genToStack arg1, genToStack arg2, transtable, whereto))

                            else if wordEq (oper,ioOp POLY_SYS_xor_word)
                            then cgAndRes(xorWord(genToStack arg1, genToStack arg2, transtable, whereto))

                            else if wordEq (oper,ioOp POLY_SYS_shift_left_word)
                            then
                            (
                                case arg2 of
                                    BICConstnt(lit, _) => (* If it's a constant it should be short since it's a word. *)
                                        cgAndRes(upShiftWordConstant(genToStack arg1, Address.toShort lit, transtable, whereto))
                                |   _ => cgAndRes(upShiftWordVariable(genToStack arg1, genToStack arg2, transtable, whereto))
                            )

                            else if wordEq (oper,ioOp POLY_SYS_shift_right_word)
                            then
                            (
                                case arg2 of
                                    BICConstnt(lit, _) => (* If it's a constant it should be short since it's a word. *)
                                        cgAndRes(downShiftWordConstant(genToStack arg1, Address.toShort lit, transtable, whereto))
                                |   _ => cgAndRes(downShiftWordVariable(genToStack arg1, genToStack arg2, transtable, whereto))
                            )

                            else if wordEq (oper,ioOp POLY_SYS_shift_right_arith_word)
                            then
                            (
                                case arg2 of
                                    BICConstnt(lit, _) => (* If it's a constant it should be short since it's a word. *)
                                        cgAndRes(downShiftWordArithmeticConstant(genToStack arg1, Address.toShort lit, transtable, whereto))
                                |   _ => cgAndRes(downShiftWordArithmeticVariable(genToStack arg1, genToStack arg2, transtable, whereto))
                            )

                            else if wordEq (oper,ioOp POLY_SYS_mul_word)
                            then
                            let
                                open Address
                                (* If the value is a power of two we use a shift *)
                                val useShift =
                                    case (arg1, arg2) of
                                        (BICConstnt(lit, _), _) => (case getPower2(toShort lit) of SOME shift => SOME(shift, arg2) | NONE => NONE)
                                    |   (_, BICConstnt(lit, _)) => (case getPower2(toShort lit) of SOME shift => SOME(shift, arg1) | NONE => NONE)
                                    |   _ => NONE
                            in
                                case useShift of
                                    SOME(shift, arg) => cgAndRes(upShiftWordConstant(genToStack arg, shift, transtable, whereto))
                                |   _ => cgAndRes(multiplyWord(genToStack arg1, genToStack arg2, transtable, whereto))
                            end

                            else if wordEq (oper,ioOp POLY_SYS_plus_word)
                            then cgAndRes(addWord(genToStack arg1, genToStack arg2, transtable, whereto))

                            else if wordEq (oper,ioOp POLY_SYS_minus_word)
                            then cgAndRes(subtractWord(genToStack arg1, genToStack arg2, transtable, whereto))

                            else if wordEq (oper,ioOp POLY_SYS_div_word)
                            then
                            (
                                (* Use a right shift if it's a power of two. *)
                                case arg2 of
                                    BICConstnt(lit, _) =>
                                    (
                                        case getPower2(Address.toShort lit) of
                                            SOME shift => cgAndRes(downShiftWordConstant(genToStack arg1, shift, transtable, whereto))
                                        |   _ => cgAndRes(divideWord(genToStack arg1, genToStack arg2, transtable, whereto))
                                    )
                                |   _ => cgAndRes(divideWord(genToStack arg1, genToStack arg2, transtable, whereto))
                            )

                            else if wordEq (oper,ioOp POLY_SYS_mod_word)
                            then
                            (
                                (* Use a mask if it's a power of two. *)
                                case arg2 of
                                    BICConstnt(lit, _) =>
                                    (
                                        case getPower2(Address.toShort lit) of
                                            SOME _ =>
                                            let
                                                (* The divisor is a power of two.  The mask is one less. *)
                                                val mask = Address.toMachineWord(Address.toShort lit - 0w1)
                                            in
                                                cgAndRes(andWord(genToStack arg1, pushConst (transtable, mask), transtable, whereto))
                                            end
                                        |   _ => cgAndRes(modulusWord(genToStack arg1, genToStack arg2, transtable, whereto))
                                    )
                                |   _ => cgAndRes(modulusWord(genToStack arg1, genToStack arg2, transtable, whereto))
                            )
                            else if wordEq (oper,ioOp POLY_SYS_load_byte)
                            then cgAndRes(loadByte(genToStack arg1, genToStack arg2, transtable, whereto))

                            else if wordEq (oper,ioOp POLY_SYS_load_word)
                            then cgAndRes(loadWord(genToStack arg1, genToStack arg2, transtable, whereto))

                            else if wordEq (oper,ioOp POLY_SYS_Add_real)
                            then cgAndRes(addReal(genToStack arg1, genToStack arg2, transtable, whereto))

                            else if wordEq (oper,ioOp POLY_SYS_Sub_real)
                            then cgAndRes(subtractReal(genToStack arg1, genToStack arg2, transtable, whereto))

                            else if wordEq (oper,ioOp POLY_SYS_Mul_real)
                            then cgAndRes(multiplyReal(genToStack arg1, genToStack arg2, transtable, whereto))

                            else if wordEq (oper,ioOp POLY_SYS_Div_real)
                            then cgAndRes(divideReal(genToStack arg1, genToStack arg2, transtable, whereto))

                            (* The point of the following code is to call genCond, which will call genTest
                               which will hopefully use machine instructions for these operations.
                               We could avoid this by duplicating most of the body of genTest
                               (the "jumping" boolean code generator) here, but we would like to
                               avoid that. *)
                            else if primBoolOps andalso
                            (wordEq (oper,ioOp POLY_SYS_word_eq)  orelse
                             wordEq (oper,ioOp POLY_SYS_equala)   orelse
                             wordEq (oper,ioOp POLY_SYS_int_geq)  orelse
                             wordEq (oper,ioOp POLY_SYS_int_leq)  orelse
                             wordEq (oper,ioOp POLY_SYS_int_gtr)  orelse
                             wordEq (oper,ioOp POLY_SYS_int_lss)  orelse
                             wordEq (oper,ioOp POLY_SYS_word_geq)  orelse
                             wordEq (oper,ioOp POLY_SYS_word_leq)  orelse
                             wordEq (oper,ioOp POLY_SYS_word_gtr)  orelse
                             wordEq (oper,ioOp POLY_SYS_word_lss) orelse
                             wordEq (oper,ioOp POLY_SYS_Real_eq) orelse
                             wordEq (oper,ioOp POLY_SYS_Real_neq) orelse
                             wordEq (oper,ioOp POLY_SYS_Real_geq) orelse
                             wordEq (oper,ioOp POLY_SYS_Real_leq) orelse
                             wordEq (oper,ioOp POLY_SYS_Real_gtr) orelse
                             wordEq (oper,ioOp POLY_SYS_Real_lss))
                            then genCond
                                    (BICEval {function = evalFun, argList = argList, resultType=resultType},
                                     constntTrue, constntFalse, whereto, tailKind, NONE)

                            else callClosure (SOME evalFun, true)

                        |   [arg1, arg2, arg3] => (* Trinary *)
                            if wordEq (oper,ioOp POLY_SYS_alloc_store)
                            then
                            let
                                (* This is used to allocate all memory apart from tuples and
                                   closures.  We particularly want to be able to profile the
                                   allocation of refs so we consider them specially. *)
                                open Address
                            in
                               case (arg1, arg2) of
                                    (BICConstnt(len, _), BICConstnt(flag, _)) =>
                                        (* Both the length and the flags are constants *)
                                        if isShort len andalso isShort flag andalso toShort flag <= 0w255
                                        then
                                        let
                                            val sFlag = Word8.fromLargeWord(Word.toLargeWord(toShort flag))
                                            and sLen = toShort len
                                        in
                                            if sLen = 0w1 andalso sFlag = F_mutable
                                            then
                                            let
                                                val initLoc = genToStackOrGeneralRegister arg3
                                                val (vec, vecCode) = callgetvec (1, F_mutable, whereto, transtable)
                                                val () = codeGenerate(vecCode, cvec)
                                                val moveCode = moveToVec (vec, initLoc, 0, transtable)
                                                val () = codeGenerate(moveCode, cvec)
                                                val () = codeGenerate(allocationComplete, cvec)
                                            in
                                                case whereto of
                                                    NoResult => NoMerge (* Unused. *)
                                                |   _ => MergeIndex vec
                                            end
                                            else if sLen < 0w5 andalso (Word8.andb(sFlag, 0w3)) = F_words
                                                (* Small fixed size allocations of words. *)
                                            then cgAndRes(allocateStoreSmallFixedSize(Word.toInt sLen, sFlag, genToStack arg3, transtable, whereto))
                                            else cgAndRes(allocateStoreVariableSize(sFlag, genToStack arg1, genToStack arg3, transtable, whereto))
                                        end
                                        else callClosure (SOME evalFun, true) (* Perhaps always raise Size *)

                                |   (_, BICConstnt(flag, _)) =>
                                        (* The flags are a constant but the length is a variable. *)
                                        if isShort flag andalso toShort flag <= 0w255
                                        then
                                        let
                                            val sFlag = Word8.fromLargeWord(Word.toLargeWord(toShort flag))
                                        in
                                            cgAndRes(allocateStoreVariableSize(sFlag, genToStack arg1, genToStack arg3, transtable, whereto))
                                        end
                                        else callClosure (SOME evalFun, true) (* Perhaps always raise Size *)

                                |   _ => callClosure (SOME evalFun, true)

                            end
                            else if wordEq (oper,ioOp POLY_SYS_assign_word)
                            then cgAndRes(storeWord(genToStack arg1, genToStack arg2, genToStack arg3, transtable, whereto))

                            else if wordEq (oper,ioOp POLY_SYS_assign_byte)
                            then cgAndRes(storeByte(genToStack arg1, genToStack arg2, genToStack arg3, transtable, whereto))

                            else callClosure (SOME evalFun, true)

                        |   [arg1, arg2, arg3, arg4, arg5] => (* Five arguments *)
                            if wordEq (oper,ioOp POLY_SYS_move_bytes)
                            then cgAndRes(moveBytes(genToStack arg1, genToStack arg2, genToStack arg3, genToStack arg4, genToStack arg5, transtable, whereto))

                            else if wordEq (oper,ioOp POLY_SYS_move_words)
                            then cgAndRes(moveWords(genToStack arg1, genToStack arg2, genToStack arg3, genToStack arg4, genToStack arg5, transtable, whereto))

                            else if primBoolOps andalso wordEq (oper,ioOp POLY_SYS_bytevec_eq)
                            then (* Convert this into "if byteVecEq... then true else false" *)
                                genCond
                                    (BICEval {function = evalFun, argList = argList, resultType=resultType},
                                    constntTrue, constntFalse, whereto, tailKind, NONE)

                            else callClosure (SOME evalFun, true)

                        |   _ => callClosure (SOME evalFun, true)
=======
                        else if wordEq (oper,ioOp POLY_SYS_assign_byte)
                        then codeRTSFunction(instrStoreB, args, whereto)
                    
                        else if wordEq(oper, ioOp POLY_SYS_lockseg)
                        then codeRTSFunction(instrLockSeg, args, whereto)

                        else if wordEq (oper,ioOp POLY_SYS_Add_real)
                        then codeRTSFunction(instrAddFP, args, whereto)

                        else if wordEq (oper,ioOp POLY_SYS_Sub_real)
                        then codeRTSFunction(instrSubFP, args, whereto)

                        else if wordEq (oper,ioOp POLY_SYS_Mul_real)
                        then codeRTSFunction(instrMulFP, args, whereto)

                        else if wordEq (oper,ioOp POLY_SYS_Div_real)
                        then codeRTSFunction(instrDivFP, args, whereto)

                        else if wordEq (oper,ioOp POLY_SYS_Abs_real)
                        then codeRTSFunction(instrAbsFP, args, whereto)

                        else if wordEq (oper,ioOp POLY_SYS_Neg_real)
                        then codeRTSFunction(instrNegFP, args, whereto)

                        else if wordEq (oper,ioOp POLY_SYS_fixed_to_real)
                        then codeRTSFunction(instrIntToRealFP, args, whereto)

                        else if wordEq (oper,ioOp POLY_SYS_real_to_int)
                        then codeRTSFunction(instrRealToIntFP, args, whereto)

                        else if wordEq (oper,ioOp POLY_SYS_sqrt_real)
                        then codeRTSFunction(instrSqrtFP, args, whereto)

                        else if wordEq (oper,ioOp POLY_SYS_sin_real)
                        then codeRTSFunction(instrSinFP, args, whereto)

                        else if wordEq (oper,ioOp POLY_SYS_cos_real)
                        then codeRTSFunction(instrCosFP, args, whereto)

                        else if wordEq (oper,ioOp POLY_SYS_arctan_real)
                        then codeRTSFunction(instrAtanFP, args, whereto)

                        else if wordEq (oper,ioOp POLY_SYS_exp_real)
                        then codeRTSFunction(instrExpFP, args, whereto)

                        else if wordEq (oper,ioOp POLY_SYS_ln_real)
                        then codeRTSFunction(instrLnFP, args, whereto)

                        else if wordEq (oper,ioOp POLY_SYS_move_bytes)
                        then codeRTSFunction(instrMoveBytes, args, whereto)

                        else if wordEq (oper,ioOp POLY_SYS_move_words)
                        then codeRTSFunction(instrMoveWords, args, whereto)

                        (* The point of the following code is to call genCond, which will call genTest
                           which will hopefully use machine instructions for these operations.
                           We could avoid this by duplicating most of the body of genTest
                           (the "jumping" boolean code generator) here, but we would like to
                           avoid that. *)
                        else if primBoolOps andalso
                        (wordEq (oper,ioOp POLY_SYS_word_eq)  orelse
                         wordEq (oper,ioOp POLY_SYS_equal_short_arb)  orelse
                         wordEq (oper,ioOp POLY_SYS_word_neq) orelse
                         wordEq (oper,ioOp POLY_SYS_equala)   orelse
                         wordEq (oper,ioOp POLY_SYS_int_geq)  orelse
                         wordEq (oper,ioOp POLY_SYS_int_leq)  orelse
                         wordEq (oper,ioOp POLY_SYS_int_gtr)  orelse
                         wordEq (oper,ioOp POLY_SYS_int_lss)  orelse
                         wordEq (oper,ioOp POLY_SYS_word_geq)  orelse
                         wordEq (oper,ioOp POLY_SYS_word_leq)  orelse
                         wordEq (oper,ioOp POLY_SYS_word_gtr)  orelse
                         wordEq (oper,ioOp POLY_SYS_word_lss) orelse
                         wordEq (oper,ioOp POLY_SYS_fixed_geq)  orelse
                         wordEq (oper,ioOp POLY_SYS_fixed_leq)  orelse
                         wordEq (oper,ioOp POLY_SYS_fixed_gtr)  orelse
                         wordEq (oper,ioOp POLY_SYS_fixed_lss) orelse
                         wordEq (oper,ioOp POLY_SYS_Real_eq) orelse
                         wordEq (oper,ioOp POLY_SYS_Real_neq) orelse
                         wordEq (oper,ioOp POLY_SYS_Real_geq) orelse
                         wordEq (oper,ioOp POLY_SYS_Real_leq) orelse
                         wordEq (oper,ioOp POLY_SYS_Real_gtr) orelse
                         wordEq (oper,ioOp POLY_SYS_Real_lss) orelse
                         wordEq (oper,ioOp POLY_SYS_is_short) orelse
                         wordEq (oper,ioOp POLY_SYS_bytevec_eq))
                        then
                            genCond
                                (BICEval {function = evalFun, argList = argList, resultType=resultType},
                                 constntTrue, constntFalse, whereto, tailKind, NONE)
                        else (* unoptimised I/O call *)
                            callClosure (SOME evalFun, true)
>>>>>>> fbf508af
                    )
  
                    else (* All other constant functions. *) callClosure (SOME evalFun, true)
                end

            |   BICExtract (ext, lastRef) =>
                let (* Local function with non-empty closure. *)
                    val selfCall =
                        case ext of BICLoadRecursive => true | _ => false
                    (* We cannot make a tail-recursive call to a function whose
                       closure is on the current stack because that would remove
                       the closure. *)
                    val canTail =
                        case ext of
                            BICLoadLocal addr =>
                            let
                                val index = Array.sub(decToPstack, addr)
                            in
                                not(isContainer(index, transtable))
                            end
                        |   _ => true
                in 
                    (* Set the use count on the closure register if this is a
                       recursive call.  We have to do that for the recursive case
                       because we don't pass the BICExtract entry in to callClosure.
                       DCJM 1/12/99. *)
                    if selfCall andalso not lastRef andalso closureLifetime <>0 
                    then codeGenerate(incrUseCount(transtable, closureOrSlAddr, 1), cvec)
                    else ();
                    callClosure (if selfCall then NONE else SOME evalFun, canTail)
                end (* BICExtract *)

            |   evalLambda as BICLambda{heapClosure, ...} =>
                    (* If we're going to put the closure on the stack we can't
                       call it with tail-recursion. *)
                    callClosure (SOME evalLambda, heapClosure)

            |   _ => (* The function is not being found by simply loading a value
                        from the stack or the closure and is not a constant. *)
                    callClosure (SOME evalFun, true)
        end (* genEval *)

        and codeBinding specific (BICDeclar{addr, value, references}) = (* Declaration. *)
            let
                (* If the result of this block is this declaration choose a preferred register. *)
                val dest =
                    case specific of
                        SOME(destAddr, whereto) => if addr = destAddr then whereto else NoHint
                    |   NONE => NoHint
            in
                case value of
                    BICLambda lam =>
                    let
                        fun nextMutual dec =
                            codeGenerate(localDeclaration (dec, addr, references), cvec)
                        val _ = genProc (lam, nextMutual, dest)
                    in
                        ()
                    end
                |   _ =>
                    let
                        val res = gencde (value, true, dest, NotEnd, NONE)
                        val decl =
                            case res of
                                MergeIndex index => index
                            |   NoMerge => raise InternalError "genToStack: no result"
                    in
                        codeGenerate(localDeclaration (decl, addr, references), cvec)
                    end
            end

        |   codeBinding _ (BICRecDecs dl) =
            let
                (* Mutually recursive declarations. These can only be functions.
                   Recurse down the list
                   pushing the addresses of the closure vectors or forward
                   references to the code, then unwind the recursion and fill
                   in closures or compile the code. *)
                local
                    (* We now use the fact that decToPstack contains noindex to detect
                        mutual recursion in genProc.*)
                    fun setToEmpty({addr, ...}) = Array.update (decToPstack, addr, noIndex)
                in
                    val () = List.app setToEmpty dl
                end

                fun genMutualDecs []      = ()
                |   genMutualDecs (({lambda, addr, references, ...})::ds) =
                    let
                        (* This function is called once the closure has been
                           created but before the entries have been filled in. *) 
                        fun nextMutual r =
                        let
                            val () = codeGenerate(localDeclaration (r, addr, references), cvec)
                        in (* Now time to do the other closures. *)
                            genMutualDecs ds
                        end
                        val _ = genProc(lambda, nextMutual, NoHint)
                    in
                        ()
                    end
            in
                genMutualDecs dl
            end

        |   codeBinding _ (BICNullBinding valu) = (* Expression in a sequence. *)
            (
                gencde (valu, true, NoResult, NotEnd, NONE);
                ()
            )

        val resReg = resultReg(codeToCgType resultType)
        val _ = genToRegister (pt, UseReg(singleton resReg), EndOfProc resReg, NONE)

        val () = if not (haveExited transtable) then codeGenerate(exit (), cvec) else ()
    in
    
        (* Having code generated the body of the function,
          it is copied into a new data segment. *)
        (!cvec, maxstack transtable, getModifedRegSet transtable, !callsAFunction)
    end (* codegen *)

    (* Result function.
       gencodeLambda compiles a top-level function.  This cannot have free variables.  Instead
       we pass in the address of a one-word mutable cell that can be used as the closure for
       recursive calls. *)
    fun gencodeLambda({ name, body, argTypes, resultType, argLifetimes, localCount, ...}:bicLambdaForm, debugSwitches, closure) =
    let
        open Address
        val profileObject = createProfileObject name
        val newCode = codeCreate (name, profileObject, debugSwitches); 

        val (ops, maxStack, regList, callsAFunction) =
            codegen
                (body,
                fn (_ , _, newtab) => (pushConst (newtab, toMachineWord closure), []),
                0, (* Discard regClosure *)
                argTypes, argLifetimes, resultType, localCount, profileObject, debugSwitches)

        val codeAddr = copyCode (newCode, ops, maxStack, regList, callsAFunction)
    in
        assignWord(closure, 0w0, toMachineWord codeAddr);
        lock closure
    end

end; (* GCODE functor body *)<|MERGE_RESOLUTION|>--- conflicted
+++ resolved
@@ -1,9 +1,5 @@
 (*
-<<<<<<< HEAD
     Copyright David C. J. Matthews 1991, 2009-10, 2012-13, 2015-16
-=======
-    Copyright David C. J. Matthews 1991, 2009-10, 2012, 2013, 2015-16
->>>>>>> fbf508af
 
     Title:      General purpose code generator.
     Author:     Dave Matthews, Edinburgh University / Prolingua Ltd.
@@ -75,32 +71,14 @@
         val DummyValue : machineWord = word0 (* used as result of "raise e" etc. *)
         val False : machineWord = word0     (* false *)
         val True  : machineWord = word1     (* true *)
-        val Zero  : machineWord = word0     (* 0 *)
     end
 
     (* gets a value from the run-time system; 
        usually this is a closure, but sometimes it's an int.  *)
     val ioOp : int -> machineWord = RunCall.run_call1 POLY_SYS_io_operation;
-<<<<<<< HEAD
 
     val constntTrue  = BICConstnt(True, [])
     val constntFalse = BICConstnt(False, [])
-
-    (* Test if an argument is a long constant.  For integer operations it's better
-       to call the RTS if we know we're always going to have to emulate the instruction. *)
-    fun isLongConstant(BICConstnt(w, _)) = not(Address.isShort w) | isLongConstant _ = false
-=======
-   
-    val word0 = toMachineWord 0;
-    val word1 = toMachineWord 1;
-
-    val DummyValue : machineWord = word0 (* used as result of "raise e" etc. *)
-    val False : machineWord = word0     (* false *)
-    val True  : machineWord = word1     (* true *)
-
-    val constntTrue  = BICConstnt(True, [])
-    val constntFalse = BICConstnt(False, [])
->>>>>>> fbf508af
 
     fun isNoResult NoResult     = true | isNoResult _ = false;
 
@@ -1515,7 +1493,6 @@
                     if wordEq (oper,ioOp POLY_SYS_not_bool)
                     then genTest (arg, not jumpOn)
     
-<<<<<<< HEAD
                     else if wordEq (oper,ioOp POLY_SYS_is_short)
                     then
                     let
@@ -1574,55 +1551,6 @@
                     in
                         label
                     end
-=======
-            else if wordEq (oper,ioOp POLY_SYS_is_short)
-            then
-            (
-              case arg of
-                BICConstnt (w, _) =>
-                  if isShort w
-                  then genTest (constntTrue,  jumpOn)
-                  else genTest (constntFalse, jumpOn)
-        
-              | _ =>
-                (
-                    case checkAndReduceBranches(if jumpOn then Short else Long, [arg],
-                                                fn (BICConstnt(w, _)) => SOME w | _ => NONE) of
-                        SOME (testOp, [arg]) =>
-                        let
-                            val locnOfArg1 = genToStack (arg);
-                            val (label, testCode) = compareAndBranch([locnOfArg1], testOp, transtable)
-                            val () = codeGenerate(testCode, cvec)
-                        in
-                            label
-                        end
-                    |   _ => genOtherTests ()
-                )
-            )
-            
-            else (* Non-special unary function.*)
-                  genOtherTests ()
-           
-        | [(arg1, _), (arg2, _)] =>
-            (* binary special cases *)
-            if wordEq (oper, ioOp POLY_SYS_word_eq) orelse wordEq (oper, ioOp POLY_SYS_equal_short_arb)
-            then genCompare ([arg1, arg2], testEqW, testNeqW)
-         
-            else if wordEq (oper,ioOp POLY_SYS_word_neq)
-            then genCompare ([arg1, arg2], testNeqW, testEqW)
-
-            else if wordEq (oper,ioOp POLY_SYS_fixed_geq)
-            then genCompare ([arg1, arg2], testGeqI, testLtI)
-
-            else if wordEq (oper,ioOp POLY_SYS_fixed_leq)
-            then genCompare ([arg1, arg2], testLeqI, testGtI)
-
-            else if wordEq (oper,ioOp POLY_SYS_fixed_gtr)
-            then genCompare ([arg1, arg2], testGtI, testLeqI)
-
-            else if wordEq (oper,ioOp POLY_SYS_fixed_lss)
-            then genCompare ([arg1, arg2], testLtI, testGeqI)
->>>>>>> fbf508af
 
                     else if wordEq (oper,ioOp POLY_SYS_word_lss)
                     then
@@ -1635,56 +1563,45 @@
                         label
                     end
 
-                    else if wordEq (oper,ioOp POLY_SYS_equala) andalso not(isLongConstant arg1) andalso not(isLongConstant arg2)
+                    else if wordEq (oper,ioOp POLY_SYS_fixed_geq)
                     then
                     let
                         val arg1Locn = genToStack arg1 and arg2Locn = genToStack arg2
                         val (label, testCode) =
-                            (if jumpOn then equalInt else notEqualInt) (arg1Locn, arg2Locn, transtable)
+                            (if jumpOn then greaterOrEqualFixed else lessThanFixed) (arg1Locn, arg2Locn, transtable)
                         val () = codeGenerate(testCode, cvec)
                     in
                         label
                     end
 
-                    else if wordEq (oper,ioOp POLY_SYS_int_geq) andalso not(isLongConstant arg1) andalso not(isLongConstant arg2)
+                    else if wordEq (oper,ioOp POLY_SYS_fixed_leq)
                     then
                     let
                         val arg1Locn = genToStack arg1 and arg2Locn = genToStack arg2
                         val (label, testCode) =
-                            (if jumpOn then greaterOrEqualInt else lessThanInt) (arg1Locn, arg2Locn, transtable)
+                            (if jumpOn then lessOrEqualFixed else greaterThanFixed) (arg1Locn, arg2Locn, transtable)
                         val () = codeGenerate(testCode, cvec)
                     in
                         label
                     end
 
-                    else if wordEq (oper,ioOp POLY_SYS_int_leq) andalso not(isLongConstant arg1) andalso not(isLongConstant arg2)
+                    else if wordEq (oper,ioOp POLY_SYS_fixed_gtr)
                     then
                     let
                         val arg1Locn = genToStack arg1 and arg2Locn = genToStack arg2
                         val (label, testCode) =
-                            (if jumpOn then lessOrEqualInt else greaterThanInt) (arg1Locn, arg2Locn, transtable)
+                            (if jumpOn then greaterThanFixed else lessOrEqualFixed) (arg1Locn, arg2Locn, transtable)
                         val () = codeGenerate(testCode, cvec)
                     in
                         label
                     end
 
-                    else if wordEq (oper,ioOp POLY_SYS_int_gtr) andalso not(isLongConstant arg1) andalso not(isLongConstant arg2)
+                    else if wordEq (oper,ioOp POLY_SYS_fixed_lss)
                     then
                     let
                         val arg1Locn = genToStack arg1 and arg2Locn = genToStack arg2
                         val (label, testCode) =
-                            (if jumpOn then greaterThanInt else lessOrEqualInt) (arg1Locn, arg2Locn, transtable)
-                        val () = codeGenerate(testCode, cvec)
-                    in
-                        label
-                    end
-
-                    else if wordEq (oper,ioOp POLY_SYS_int_lss) andalso not(isLongConstant arg1) andalso not(isLongConstant arg2)
-                    then
-                    let
-                        val arg1Locn = genToStack arg1 and arg2Locn = genToStack arg2
-                        val (label, testCode) =
-                            (if jumpOn then lessThanInt else greaterOrEqualInt) (arg1Locn, arg2Locn, transtable)
+                            (if jumpOn then lessThanFixed else greaterOrEqualFixed) (arg1Locn, arg2Locn, transtable)
                         val () = codeGenerate(testCode, cvec)
                     in
                         label
@@ -2288,12 +2205,6 @@
                             else if wordEq (oper,ioOp POLY_SYS_string_length)
                             then cgAndRes(stringLength(genToStack arg, transtable, whereto))
 
-                            (* Negation is coded as 0 - X.  We ought to have reduced any constant argument already
-                               but check it anyway. *)
-                            else if wordEq (oper,ioOp POLY_SYS_aneg) andalso not(isLongConstant arg)
-                            then cgAndRes(subtractInteger(pushConst (transtable, Zero), genToStack arg, transtable, whereto))
-
-<<<<<<< HEAD
                             (* Boolean "not" is coded as xor with "true" *)
                             else if wordEq (oper,ioOp POLY_SYS_not_bool)
                             then cgAndRes(xorWord(genToStack arg, pushConst (transtable, True), transtable, whereto))
@@ -2306,22 +2217,6 @@
 
                             else if wordEq(oper, ioOp POLY_SYS_lockseg)
                             then cgAndRes(lockVector(genToStack arg, transtable, whereto))
-=======
-                        else if wordEq (oper,ioOp POLY_SYS_fixed_add)
-                        then codeRTSFunction(instrAddI, args, whereto)
-
-                        else if wordEq (oper,ioOp POLY_SYS_fixed_sub)
-                        then codeRTSFunction(instrSubI, args, whereto)
-
-                        else if wordEq (oper,ioOp POLY_SYS_fixed_mul)
-                        then codeRTSFunction(instrMulI, args, whereto)
-
-                        else if wordEq (oper,ioOp POLY_SYS_fixed_quot)
-                        then codeRTSFunction(instrQuotI, args, whereto)
-
-                        else if wordEq (oper,ioOp POLY_SYS_fixed_rem)
-                        then codeRTSFunction(instrRemI, args, whereto)
->>>>>>> fbf508af
 
                             else if wordEq (oper,ioOp POLY_SYS_Abs_real)
                             then cgAndRes(absoluteReal(genToStack arg, transtable, whereto))
@@ -2329,52 +2224,14 @@
                             else if wordEq (oper,ioOp POLY_SYS_Neg_real)
                             then cgAndRes(negativeReal(genToStack arg, transtable, whereto))
 
-                            else if wordEq (oper,ioOp POLY_SYS_int_to_real)
+                            else if wordEq (oper,ioOp POLY_SYS_fixed_to_real)
                             then cgAndRes(integerToReal(genToStack arg, transtable, whereto))
 
-<<<<<<< HEAD
                             else if wordEq (oper,ioOp POLY_SYS_sqrt_real)
                             then cgAndRes(squareRootReal(genToStack arg, transtable, whereto))
 
                             else if wordEq (oper,ioOp POLY_SYS_sin_real)
                             then cgAndRes(sineReal(genToStack arg, transtable, whereto))
-=======
-                        else if wordEq (oper,ioOp POLY_SYS_xor_word)
-                        then codeRTSFunction(instrXorW, args, whereto)
-        
-                        else if wordEq (oper,ioOp POLY_SYS_shift_left_word)
-                        then codeRTSFunction(instrUpshiftW, args, whereto)
-        
-                        else if wordEq (oper,ioOp POLY_SYS_shift_right_word)
-                        then codeRTSFunction(instrDownshiftW, args, whereto)
-        
-                        else if wordEq (oper,ioOp POLY_SYS_shift_right_arith_word)
-                        then codeRTSFunction(instrDownshiftArithW, args, whereto)
-        
-                        else if wordEq (oper,ioOp POLY_SYS_xor_word)
-                        then codeRTSFunction(instrXorW, args, whereto)
-        
-                        else if wordEq (oper,ioOp POLY_SYS_mul_word)
-                        then codeRTSFunction(instrMulW, args, whereto)
-        
-                        else if wordEq (oper,ioOp POLY_SYS_plus_word)
-                        then codeRTSFunction(instrAddW, args, whereto)
-        
-                        else if wordEq (oper,ioOp POLY_SYS_minus_word)
-                        then codeRTSFunction(instrSubW, args, whereto)
-        
-                        else if wordEq (oper,ioOp POLY_SYS_div_word)
-                        then codeRTSFunction(instrDivW, args, whereto)
-        
-                        else if wordEq (oper,ioOp POLY_SYS_mod_word)
-                        then codeRTSFunction(instrModW, args, whereto)
-        
-                        else if wordEq (oper,ioOp POLY_SYS_load_byte) orelse wordEq (oper,ioOp POLY_SYS_load_byte_immut)
-                        then codeRTSFunction(instrLoadB, args, whereto)
-
-                        else if wordEq (oper,ioOp POLY_SYS_load_word) orelse wordEq (oper,ioOp POLY_SYS_load_word_immut)
-                        then codeRTSFunction(instrLoad, args, whereto)
->>>>>>> fbf508af
 
                             else if wordEq (oper,ioOp POLY_SYS_cos_real)
                             then cgAndRes(cosineReal(genToStack arg, transtable, whereto))
@@ -2390,39 +2247,25 @@
 
                             else callClosure (SOME evalFun, true)
 
-<<<<<<< HEAD
                         |   [arg1, arg2] => (* Binary *)
                             if wordEq (oper,ioOp POLY_SYS_set_string_length)
                             then cgAndRes(setStringLength(genToStack arg1, genToStack arg2, transtable, whereto))
 
-                            else if wordEq (oper,ioOp POLY_SYS_aplus) andalso not(isLongConstant arg1) andalso not(isLongConstant arg2)
-                            then cgAndRes(addInteger(genToStack arg1, genToStack arg2, transtable, whereto))
-
-                            else if wordEq (oper,ioOp POLY_SYS_aminus) andalso not(isLongConstant arg1) andalso not(isLongConstant arg2)
-                            then cgAndRes(subtractInteger(genToStack arg1, genToStack arg2, transtable, whereto))
-
-                            else if wordEq (oper,ioOp POLY_SYS_amul)
-                            then
-                            let
-                                open Address
-                                (* We only support multiplication by two.  Everything else has to go through the RTS. *)
-                                val argument =
-                                    case (arg1, arg2) of
-                                        (BICConstnt(lit, _), _) =>
-                                            if isShort lit andalso toShort lit = 0w2
-                                            then SOME arg2
-                                            else NONE (* Assume that if they're both constants we'd have folded it. *)
-                                    |   (_, BICConstnt(lit, _)) =>
-                                            if isShort lit andalso toShort lit = 0w2
-                                            then SOME arg1
-                                            else NONE
-                                    |   _ => NONE
-                            in
-                                case argument of
-                                    SOME arg => cgAndRes(multiplyIntegerByTwo(genToStack arg, transtable, whereto))
-                                |   NONE => callClosure (SOME evalFun, true)
-                            end
-
+                            else if wordEq (oper,ioOp POLY_SYS_fixed_add)
+                            then cgAndRes(addFixed(genToStack arg1, genToStack arg2, transtable, whereto))
+
+                            else if wordEq (oper,ioOp POLY_SYS_fixed_sub)
+                            then cgAndRes(subtractFixed(genToStack arg1, genToStack arg2, transtable, whereto))
+(*
+                            else if wordEq (oper,ioOp POLY_SYS_fixed_mul)
+                            then cgAndRes(multiplyFixed(genToStack arg1, genToStack arg2, transtable, whereto))
+
+                            else if wordEq (oper,ioOp POLY_SYS_fixed_quot)
+                            then cgAndRes(quotFixed(genToStack arg1, genToStack arg2, transtable, whereto))
+
+                            else if wordEq (oper,ioOp POLY_SYS_fixed_rem)
+                            then cgAndRes(remFixed(genToStack arg1, genToStack arg2, transtable, whereto))
+*)
                             else if wordEq (oper,ioOp POLY_SYS_or_word)
                             then cgAndRes(orWord(genToStack arg1, genToStack arg2, transtable, whereto))
 
@@ -2538,16 +2381,16 @@
                                (the "jumping" boolean code generator) here, but we would like to
                                avoid that. *)
                             else if primBoolOps andalso
-                            (wordEq (oper,ioOp POLY_SYS_word_eq)  orelse
-                             wordEq (oper,ioOp POLY_SYS_equala)   orelse
-                             wordEq (oper,ioOp POLY_SYS_int_geq)  orelse
-                             wordEq (oper,ioOp POLY_SYS_int_leq)  orelse
-                             wordEq (oper,ioOp POLY_SYS_int_gtr)  orelse
-                             wordEq (oper,ioOp POLY_SYS_int_lss)  orelse
+                            (wordEq (oper,ioOp POLY_SYS_word_eq) orelse
+                             wordEq (oper,ioOp POLY_SYS_equal_short_arb) orelse
                              wordEq (oper,ioOp POLY_SYS_word_geq)  orelse
                              wordEq (oper,ioOp POLY_SYS_word_leq)  orelse
                              wordEq (oper,ioOp POLY_SYS_word_gtr)  orelse
                              wordEq (oper,ioOp POLY_SYS_word_lss) orelse
+                             wordEq (oper,ioOp POLY_SYS_fixed_geq)  orelse
+                             wordEq (oper,ioOp POLY_SYS_fixed_leq)  orelse
+                             wordEq (oper,ioOp POLY_SYS_fixed_gtr)  orelse
+                             wordEq (oper,ioOp POLY_SYS_fixed_lss) orelse
                              wordEq (oper,ioOp POLY_SYS_Real_eq) orelse
                              wordEq (oper,ioOp POLY_SYS_Real_neq) orelse
                              wordEq (oper,ioOp POLY_SYS_Real_geq) orelse
@@ -2637,98 +2480,6 @@
                             else callClosure (SOME evalFun, true)
 
                         |   _ => callClosure (SOME evalFun, true)
-=======
-                        else if wordEq (oper,ioOp POLY_SYS_assign_byte)
-                        then codeRTSFunction(instrStoreB, args, whereto)
-                    
-                        else if wordEq(oper, ioOp POLY_SYS_lockseg)
-                        then codeRTSFunction(instrLockSeg, args, whereto)
-
-                        else if wordEq (oper,ioOp POLY_SYS_Add_real)
-                        then codeRTSFunction(instrAddFP, args, whereto)
-
-                        else if wordEq (oper,ioOp POLY_SYS_Sub_real)
-                        then codeRTSFunction(instrSubFP, args, whereto)
-
-                        else if wordEq (oper,ioOp POLY_SYS_Mul_real)
-                        then codeRTSFunction(instrMulFP, args, whereto)
-
-                        else if wordEq (oper,ioOp POLY_SYS_Div_real)
-                        then codeRTSFunction(instrDivFP, args, whereto)
-
-                        else if wordEq (oper,ioOp POLY_SYS_Abs_real)
-                        then codeRTSFunction(instrAbsFP, args, whereto)
-
-                        else if wordEq (oper,ioOp POLY_SYS_Neg_real)
-                        then codeRTSFunction(instrNegFP, args, whereto)
-
-                        else if wordEq (oper,ioOp POLY_SYS_fixed_to_real)
-                        then codeRTSFunction(instrIntToRealFP, args, whereto)
-
-                        else if wordEq (oper,ioOp POLY_SYS_real_to_int)
-                        then codeRTSFunction(instrRealToIntFP, args, whereto)
-
-                        else if wordEq (oper,ioOp POLY_SYS_sqrt_real)
-                        then codeRTSFunction(instrSqrtFP, args, whereto)
-
-                        else if wordEq (oper,ioOp POLY_SYS_sin_real)
-                        then codeRTSFunction(instrSinFP, args, whereto)
-
-                        else if wordEq (oper,ioOp POLY_SYS_cos_real)
-                        then codeRTSFunction(instrCosFP, args, whereto)
-
-                        else if wordEq (oper,ioOp POLY_SYS_arctan_real)
-                        then codeRTSFunction(instrAtanFP, args, whereto)
-
-                        else if wordEq (oper,ioOp POLY_SYS_exp_real)
-                        then codeRTSFunction(instrExpFP, args, whereto)
-
-                        else if wordEq (oper,ioOp POLY_SYS_ln_real)
-                        then codeRTSFunction(instrLnFP, args, whereto)
-
-                        else if wordEq (oper,ioOp POLY_SYS_move_bytes)
-                        then codeRTSFunction(instrMoveBytes, args, whereto)
-
-                        else if wordEq (oper,ioOp POLY_SYS_move_words)
-                        then codeRTSFunction(instrMoveWords, args, whereto)
-
-                        (* The point of the following code is to call genCond, which will call genTest
-                           which will hopefully use machine instructions for these operations.
-                           We could avoid this by duplicating most of the body of genTest
-                           (the "jumping" boolean code generator) here, but we would like to
-                           avoid that. *)
-                        else if primBoolOps andalso
-                        (wordEq (oper,ioOp POLY_SYS_word_eq)  orelse
-                         wordEq (oper,ioOp POLY_SYS_equal_short_arb)  orelse
-                         wordEq (oper,ioOp POLY_SYS_word_neq) orelse
-                         wordEq (oper,ioOp POLY_SYS_equala)   orelse
-                         wordEq (oper,ioOp POLY_SYS_int_geq)  orelse
-                         wordEq (oper,ioOp POLY_SYS_int_leq)  orelse
-                         wordEq (oper,ioOp POLY_SYS_int_gtr)  orelse
-                         wordEq (oper,ioOp POLY_SYS_int_lss)  orelse
-                         wordEq (oper,ioOp POLY_SYS_word_geq)  orelse
-                         wordEq (oper,ioOp POLY_SYS_word_leq)  orelse
-                         wordEq (oper,ioOp POLY_SYS_word_gtr)  orelse
-                         wordEq (oper,ioOp POLY_SYS_word_lss) orelse
-                         wordEq (oper,ioOp POLY_SYS_fixed_geq)  orelse
-                         wordEq (oper,ioOp POLY_SYS_fixed_leq)  orelse
-                         wordEq (oper,ioOp POLY_SYS_fixed_gtr)  orelse
-                         wordEq (oper,ioOp POLY_SYS_fixed_lss) orelse
-                         wordEq (oper,ioOp POLY_SYS_Real_eq) orelse
-                         wordEq (oper,ioOp POLY_SYS_Real_neq) orelse
-                         wordEq (oper,ioOp POLY_SYS_Real_geq) orelse
-                         wordEq (oper,ioOp POLY_SYS_Real_leq) orelse
-                         wordEq (oper,ioOp POLY_SYS_Real_gtr) orelse
-                         wordEq (oper,ioOp POLY_SYS_Real_lss) orelse
-                         wordEq (oper,ioOp POLY_SYS_is_short) orelse
-                         wordEq (oper,ioOp POLY_SYS_bytevec_eq))
-                        then
-                            genCond
-                                (BICEval {function = evalFun, argList = argList, resultType=resultType},
-                                 constntTrue, constntFalse, whereto, tailKind, NONE)
-                        else (* unoptimised I/O call *)
-                            callClosure (SOME evalFun, true)
->>>>>>> fbf508af
                     )
   
                     else (* All other constant functions. *) callClosure (SOME evalFun, true)
