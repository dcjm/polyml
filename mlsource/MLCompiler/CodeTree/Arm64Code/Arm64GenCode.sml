(*
    Copyright (c) 2021 David C. J. Matthews

    This library is free software; you can redistribute it and/or
    modify it under the terms of the GNU Lesser General Public
    Licence version 2.1 as published by the Free Software Foundation.
    
    This library is distributed in the hope that it will be useful,
    but WITHOUT ANY WARRANTY; without even the implied warranty of
    MERCHANTABILITY or FITNESS FOR A PARTICULAR PURPOSE.  See the GNU
    Lesser General Public Licence for more details.
    
    You should have received a copy of the GNU Lesser General Public
    Licence along with this library; if not, write to the Free Software
    Foundation, Inc., 51 Franklin St, Fifth Floor, Boston, MA  02110-1301  USA
*)

functor Arm64GenCode (
    structure BackendTree: BackendIntermediateCodeSig
    and       CodeArray: CODEARRAYSIG
    and       Arm64Assembly: Arm64Assembly
    and       Debug: DEBUG
    and       Arm64Foreign: FOREIGNCALLSIG
    and       Arm64Sequences: Arm64Sequences
    
    sharing BackendTree.Sharing = CodeArray.Sharing = Arm64Assembly.Sharing = Arm64Sequences.Sharing

) : GENCODESIG =
struct

    open BackendTree CodeArray Arm64Assembly Address Arm64Sequences
    
    open BuiltIns
    
    exception InternalError = Misc.InternalError

    (* tag a short constant *)
    fun tag c = 2 * c + 1
    and semitag c = 2*c
    
    fun taggedWord w: word = w * 0w2 + 0w1
    and taggedWord64 w: Word64.word = w * 0w2 + 0w1
    
    val tagBitMask = Word64.<<(Word64.fromInt ~1, 0w1)
    
    fun gen(instr, code) = code := instr :: !code

    fun genList([], _) = ()
    |   genList(instr :: instrs, code) = (gen(instr, code); genList(instrs, code))

    fun genPushReg(reg, code) = gen(storeRegPreIndex{regT=reg, regN=X_MLStackPtr, byteOffset= ~8}, code)
    and genPopReg(reg, code) = gen(loadRegPostIndex{regT=reg, regN=X_MLStackPtr, byteOffset= 8}, code)

    (* Load a value using a scaled offset.  This uses a normal scaled load if
       the offset is in the range and an indexed offset if it is not. *)
    fun loadScaledOffset(scale, loadScaled, loadIndexed) {base, dest, work, offset} =
        if offset < 0 then raise InternalError "loadScaledOffset: negative offset"
        else if offset < 0x1000
        then [loadScaled{regT=dest, regN=base, unitOffset=offset}]
        else
            loadNonAddress(work, Word64.fromInt offset) @
            [loadIndexed{regN=base, regM=work, regT=dest,
                option=ExtUXTX(if scale = 1 then NoScale else ScaleOrShift)}]

    (* Similar store. *)
    and storeScaledOffset(scale, storeScaled, storeIndexed) {base, store, work, offset} =
        if offset < 0 then raise InternalError "storeScaledOffset: negative offset"
        else if offset < 0x1000
        then [storeScaled{regT=store, regN=base, unitOffset=offset}]
        else
            loadNonAddress(work, Word64.fromInt offset) @
            [storeIndexed{regN=base, regM=work, regT=store,
                option=ExtUXTX(if scale = 1 then NoScale else ScaleOrShift)}]

    val loadScaledWord = loadScaledOffset(8, loadRegScaled, loadRegIndexed)
    and storeScaledWord = storeScaledOffset(8, storeRegScaled, storeRegIndexed)
    
    val loadScaledPolyWord =
        if is32in64
        then loadScaledOffset(4, loadRegScaled32, loadRegIndexed32)
        else loadScaledOffset(8, loadRegScaled, loadRegIndexed)

    and storeScaledPolyWord =
        if is32in64
        then storeScaledOffset(4, storeRegScaled32, storeRegIndexed32)
        else storeScaledOffset(8, storeRegScaled, storeRegIndexed)

    (* Add a constant word to the source register and put the result in the
       destination.  regW is used as a work register if necessary.  This is used
       both for addition and subtraction. *)
    fun addConstantWord({regS, regD, value=0w0, ...}, code) =
        if regS = regD then () else gen(moveRegToReg{sReg=regS, dReg=regD}, code)
    
    |   addConstantWord({regS, regD, regW, value}, code) =
        let
            (* If we have to load the constant it's better if the top 32-bits are
               zero if possible. *)
            val (isSub, unsigned) =
                if value > Word64.<<(0w1, 0w63)
                then (true, ~ value)
                else (false, value)
        in
            if unsigned < Word64.<<(0w1, 0w24)
            then (* We can put up to 24 in a shifted and an unshifted constant. *)
            let
                val w = Word.fromLarge(Word64.toLarge unsigned)
                val high = Word.andb(Word.>>(w, 0w12), 0wxfff)
                val low = Word.andb(w, 0wxfff)
                val addSub = if isSub then subImmediate else addImmediate
            in
                if high <> 0w0
                then
                (
                    gen(addSub{regN=regS, regD=regD, immed=high, shifted=true}, code);
                    if low <> 0w0
                    then gen(addSub{regN=regD, regD=regD, immed=low, shifted=false}, code)
                    else ()
                )
                else gen(addSub{regN=regS, regD=regD, immed=low, shifted=false}, code)
            end
            else
            let
                (* To minimise the constant and increase the chances that it
                   will fit in a single word look to see if we can shift it. *)
                fun getShift(value, shift) =
                    if Word64.andb(value, 0w1) = 0w0
                    then getShift(Word64.>>(value, 0w1), shift+0w1)
                    else (value, shift)
                val (shifted, shift) = getShift(unsigned, 0w0)
            in
                genList(loadNonAddress(regW, shifted), code);
                gen((if isSub then subShiftedReg else addShiftedReg)
                    {regM=regW, regN=regS, regD=regD, shift=ShiftLSL shift}, code)
            end
        end
    
    (* Remove items from the stack. If the second argument is true the value
       on the top of the stack has to be moved. *)
    fun resetStack(0, _, _) = ()
    |   resetStack(nItems, true, code) =
        (
            genPopReg(X0, code);
            resetStack(nItems, false, code);
            genPushReg(X0, code)
        )
    |   resetStack(nItems, false, code) =
            addConstantWord({regS=X_MLStackPtr, regD=X_MLStackPtr, regW=X3,
                value=Word64.fromLarge(Word.toLarge nativeWordSize) * Word64.fromInt nItems}, code)

    fun compareRegs(reg1, reg2, code) =
        gen(subSShiftedReg{regM=reg2, regN=reg1, regD=XZero, shift=ShiftNone}, code)
    
    (* Compare registers using 32-bit operation on 323-in-64. *)
    fun comparePolyRegs(reg1, reg2, code) =
        gen((if is32in64 then subSShiftedReg32 else subSShiftedReg){regM=reg2, regN=reg1, regD=XZero, shift=ShiftNone}, code)

    (* Turn an absolute address into an object index. Does nothing in
       native mode. *)
    fun absoluteAddressToIndex(reg, cvec) =
    if is32in64
    then
    (
        gen(subShiftedReg{regM=X_Base32in64, regN=reg, regD=reg, shift=ShiftNone}, cvec);
        gen(logicalShiftRight{wordSize=WordSize64, shift=0w2, regN=reg, regD=reg}, cvec)
    )
    else ()
    
    (* Turn an index into an absolute address. *)
    and indexToAbsoluteAddress(iReg, absReg, cvec) =
    if is32in64
    then gen(addShiftedReg{regM=iReg, regN=X_Base32in64, regD=absReg, shift=ShiftLSL 0w2}, cvec)
    else if iReg = absReg
    then ()
    else gen(moveRegToReg{sReg=iReg, dReg=absReg}, cvec)

    (* Get a large word value from a "box". *)
    fun unboxLargeWord(addrReg, valReg, cvec) =
    if is32in64
    then
    (
        indexToAbsoluteAddress(addrReg, valReg, cvec);
        gen(loadRegScaled{regT=valReg, regN=valReg, unitOffset=0}, cvec)
    )
    else gen(loadRegScaled{regT=valReg, regN=addrReg, unitOffset=0}, cvec)

    fun unboxDouble(addrReg, workReg, valReg, cvec) =
    if is32in64
    then
    (
        indexToAbsoluteAddress(addrReg, workReg, cvec);
        gen(loadRegScaledDouble{regT=valReg, regN=workReg, unitOffset=0}, cvec)
    )
    else gen(loadRegScaledDouble{regT=valReg, regN=addrReg, unitOffset=0}, cvec)

    fun unboxOrUntagSingle(addrReg, workReg, valReg, cvec) =
    if is32in64
    then gen(loadRegIndexedFloat{regN=X_Base32in64, regM=addrReg, regT=valReg, option=ExtUXTX ScaleOrShift}, cvec)
    else
    (
        gen(logicalShiftRight{wordSize=WordSize64, shift=0w32, regN=addrReg, regD=workReg}, cvec);
        gen(moveGeneralToFloat{regN=workReg, regD=valReg}, cvec)
    )

    (* Sequence to allocate on the heap.  The words are not initialised
       apart from the length word.  Returns the absolute address. *)
    fun genAllocateFixedSize(words, flags, resultReg, workReg, code) =
    let
        val label = createLabel()
        val wordsRequired =
            if is32in64
            then (* Have to round this up to 8 bytes *)
                Word64.andb(Word64.fromInt(words+2), ~ 0w2)
            else Word64.fromInt(words+1)
    in
        (* Subtract the number of bytes required from the heap pointer and put in X0. *)
        addConstantWord({regS=X_MLHeapAllocPtr, regD=X0, regW=X3,
            value= ~ (Word64.fromLarge(Word.toLarge wordSize)) * wordsRequired}, code);
        compareRegs(resultReg, X_MLHeapLimit, code);
        gen(conditionalBranch(condCarrySet, label), code);
        gen(loadRegScaled{regT=X16, regN=X_MLAssemblyInt, unitOffset=heapOverflowCallOffset}, code);
        gen(branchAndLinkReg X16, code);
        gen(registerMask [], code); (* Not used at the moment. *)
        gen(setLabel label, code);
        gen(moveRegToReg{sReg=resultReg, dReg=X_MLHeapAllocPtr}, code);
        genList(loadNonAddress(workReg,
            Word64.orb(Word64.fromInt words, Word64.<<(Word64.fromLarge(Word8.toLarge flags),
                if is32in64 then 0w24 else 0w56))), code);
        (* Store the length word.  Have to use the unaligned version because offset is -ve. *)
        if is32in64
        then gen(storeRegUnscaled32{regT=workReg, regN=resultReg, byteOffset= ~4}, code)
        else gen(storeRegUnscaled{regT=workReg, regN=resultReg, byteOffset= ~8}, code)
    end

    (* Allocate space on the heap for a vector, string etc.  sizeReg and flagsReg
       contain the size and flags as untagged values. sizeReg is unchanged, flagsReg
       is modified.  The result address is in resultReg.  All the registers must
       be different. *)
    fun allocateVariableSize({sizeReg, flagsReg, resultReg}, code) =
    let
        val trapLabel = createLabel() and noTrapLabel = createLabel()
    in
        (* Subtract the size as a number of bytes from the allocation ptr. *)
        if is32in64
        then
        (
            gen(subShiftedReg{regM=sizeReg, regN=X_MLHeapAllocPtr, regD=resultReg, shift=ShiftLSL 0w2}, code);
            (* Subtract another 4 to allow for the length word. *)
            gen(subImmediate{regN=resultReg, regD=resultReg, immed=0w4, shifted=false}, code);
            (* Round this down to an 8-byte boundary. *)
            gen(bitwiseAndImmediate{wordSize=WordSize64, bits= ~ 0w8, regN=resultReg, regD=resultReg}, code)
        )
        else
        (
            gen(subShiftedReg{regM=sizeReg, regN=X_MLHeapAllocPtr, regD=resultReg, shift=ShiftLSL 0w3}, code);
            (* Subtract another 8 to allow for the length word. *)
            gen(subImmediate{regN=resultReg, regD=resultReg, immed=0w8, shifted=false}, code)
        );
        (* If the size is large enough it is possible that this could wrap round.  To check for that
           we trap if either the result is less than the limit or if it is now greater than
           the allocation pointer. *)
        compareRegs(resultReg, X_MLHeapLimit, code);
        gen(conditionalBranch(condCarryClear, trapLabel), code);
        compareRegs(resultReg, X_MLHeapAllocPtr, code);
        gen(conditionalBranch(condCarryClear, noTrapLabel), code);
        gen(setLabel trapLabel, code);
        gen(loadRegScaled{regT=X16, regN=X_MLAssemblyInt, unitOffset=heapOverflowCallOffset}, code);
        gen(branchAndLinkReg X16, code);
        gen(registerMask [], code); (* Not used at the moment. *)
        gen(setLabel noTrapLabel, code);
        gen(moveRegToReg{sReg=resultReg, dReg=X_MLHeapAllocPtr}, code);
        (* Combine the size with the flags in the top byte. *)
        gen(orrShiftedReg{regM=flagsReg, regN=sizeReg, regD=flagsReg,
            shift=ShiftLSL(if is32in64 then 0w24 else 0w56)}, code);
        (* Store the length word.  Have to use the unaligned version because offset is -ve. *)
        if is32in64
        then gen(storeRegUnscaled32{regT=flagsReg, regN=resultReg, byteOffset= ~4}, code)
        else gen(storeRegUnscaled{regT=flagsReg, regN=resultReg, byteOffset= ~8}, code)
    end

    (* Set a register to either tagged(1) i.e. true or tagged(0) i.e. false. *)
    fun setBooleanCondition(reg, condition, code) =
    (
        genList(loadNonAddress(reg, Word64.fromInt(tag 1)), code);
        (* If the condition is false the value used is the XZero incremented by 1 i.e. 1 *)
        gen(conditionalSetIncrement{regD=reg, regTrue=reg, regFalse=XZero, cond=condition}, code)
    )

    (* Raise the overflow exception if the overflow bit has been set. *)
    fun checkOverflow code =
    let
        val noOverflow = createLabel()
    in
        gen(conditionalBranch(condNoOverflow, noOverflow), code);
        gen(loadAddressConstant(X0, toMachineWord Overflow), code);
        gen(loadRegScaled{regT=X_MLStackPtr, regN=X_MLAssemblyInt, unitOffset=exceptionHandlerOffset}, code);
        gen(loadRegScaled{regT=X1, regN=X_MLStackPtr, unitOffset=0}, code);
        gen(branchRegister X1, code);
        gen(setLabel noOverflow, code)
    end

    (* Stack check code: this is inserted at the start of a function to check that there
       is sufficient ML stack available.  It is also inserted, with a zero space value,
       in a loop to ensure that the RTS can interrupt a function.
       debugTrapAlways can be used to set a sort of breakpoint during debugging. *)
    fun checkStackCode(regW, space, debugTrapAlways, code) =
    let
        val skipCheck = createLabel()
        val defaultWords = 10 (* This is wired into the RTS. *)
        val (testReg, entryPt) =
            if space <= defaultWords
            then (X_MLStackPtr, stackOverflowCallOffset)
            else
            (
                (* This is only used at the start of the code.  X9 is wired into the RTS. *)
                addConstantWord({regS=X_MLStackPtr, regD=X9, regW=regW,
                    value= ~ (Word64.fromLarge(Word.toLarge nativeWordSize)) * Word64.fromInt space}, code);
                (X9, stackOverflowXCallOffset)
            )
    in
        gen(loadRegScaled{regT=regW, regN=X_MLAssemblyInt, unitOffset=stackLimitOffset}, code);
        if debugTrapAlways
        then ()
        else
        (
            compareRegs(testReg, regW, code);
            gen(conditionalBranch(condCarrySet, skipCheck), code)
        );
        gen(loadRegScaled{regT=X16, regN=X_MLAssemblyInt, unitOffset=entryPt}, code);
        gen(branchAndLinkReg X16, code);
        gen(registerMask [], code); (* Not used at the moment. *)
        gen(setLabel skipCheck, code)
    end

    (* Allocate a single byte cell and store the register into it. The result is
       in X0 so reg must not be X0. *)
    fun boxLargeWord(reg, code) =
    (
        reg <> X0 orelse raise InternalError "boxLargeWord: X0";
        genAllocateFixedSize(Word.toInt(nativeWordSize div wordSize), F_bytes, X0, X5, code);
        gen(storeRegScaled{regT=reg, regN=X0, unitOffset=0}, code);
        absoluteAddressToIndex(X0, code)
    )
    
    (* Allocate a single byte cell for a "real" i.e. double-precision floating
       point number. *)
    fun boxDouble(reg, code) =
    (
        genAllocateFixedSize(Word.toInt(0w8 div wordSize), F_bytes, X0, X5, code);
        gen(storeRegScaledDouble{regT=reg, regN=X0, unitOffset=0}, code);
        absoluteAddressToIndex(X0, code)
    )
    
    (* Single precision floats are shifted and tagged in native 64-bit but
       boxed in 32-in-64. *)
    fun boxOrTagFloat(reg, code) =
    if is32in64
    then
    (
        genAllocateFixedSize(1, F_bytes, X0, X5, code);
        gen(storeRegScaledFloat{regT=reg, regN=X0, unitOffset=0}, code);
        absoluteAddressToIndex(X0, code)
    )
    else
    (
        gen(moveFloatToGeneral{regN=V0, regD=X0}, code);
        gen(logicalShiftLeft{wordSize=WordSize64, shift=0w32, regN=X0, regD=X0}, code);
        gen(bitwiseOrImmediate{regN=X0, regD=X0, wordSize=WordSize64, bits=0w1}, code)
    )

    type caseForm =
        {
            cases   : (backendIC * word) list,
            test    : backendIC,
            caseType: caseType,
            default : backendIC
        }
   
    (* Where the result, if any, should go *)
    datatype whereto =
        NoResult     (* discard result *)
    |   ToStack     (* Need a result but it can stay on the pseudo-stack *)
    |   ToX0        (* Need a result in X0. *)
  
    (* Are we at the end of the function. *)
    datatype tail =
        EndOfProc
    |   NotEnd

    (* Code generate a function or global declaration *)
    fun codegen (pt, name, resultClosure, numOfArgs, localCount, parameters) =
    let
        val cvec = ref []
        
        datatype decEntry =
            StackAddr of int
        |   Empty
    
        val decVec = Array.array (localCount, Empty)
    
        (* Count of number of items on the stack.  This excludes the arguments and
           the return address. *)
        val realstackptr = ref 1 (* The closure ptr is already there *)
        
        (* Maximum size of the stack. *)
        val maxStack = ref 1

        (* Whether the top of the stack is actually in X0. *)
        val topInX0 = ref false

        (* Push a value onto the stack. *)
        fun incsp () =
        (
            realstackptr := !realstackptr + 1;
            if !realstackptr > !maxStack
            then maxStack := !realstackptr
            else ()
        )

        (* An entry has been removed from the stack. *)
        fun decsp () = realstackptr := !realstackptr - 1
        
        fun ensureX0 () = if ! topInX0 then (genPushReg(X0, cvec); incsp(); topInX0 := false) else ()

        (* generates code from the tree *)
        fun gencde (pt : backendIC, whereto : whereto, tailKind : tail, loopAddr) : unit =
        let
            val _ = !topInX0 andalso raise InternalError "topInX0 true at start"

            (* Save the stack pointer value here. We may want to reset the stack. *)
            val oldsp = !realstackptr;

            (* Operations on ML memory always have the base as an ML address.
               Word operations are always word aligned.  The higher level will
               have extracted any constant offset and scaled it if necessary.
               That's helpful for the X86 but not for the ARM.  We
               have to turn them back into indexes. *)
            (* This pushes two values to the stack: the base address and the index. *)
            fun genMLAddress({base, index, offset}, scale) =
            (
                gencde (base, ToStack, NotEnd, loopAddr);
                offset mod scale = 0 orelse raise InternalError "genMLAddress";
                case (index, offset div scale) of
                    (NONE, soffset) =>
                        (genList(loadNonAddress(X0, Word64.fromInt(tag soffset)), cvec); genPushReg(X0, cvec); incsp())
                |   (SOME indexVal, 0) => gencde (indexVal, ToStack, NotEnd, loopAddr)
                |   (SOME indexVal, soffset) =>
                    (
                        gencde (indexVal, ToX0, NotEnd, loopAddr);
                        (* Add the offset as a shifted but not tagged value. *)
                        addConstantWord({regS=X0, regD=X0, regW=X1, value=Word64.fromInt(semitag soffset)}, cvec);
                        genPushReg(X0, cvec);
                        incsp();
                        topInX0 := false
                    )
            )
            
            val genCAddress = genMLAddress

            datatype mlLoadKind = MLLoadOffset of int | MLLoadReg of xReg

            fun genMLLoadAddress({base, index=NONE, offset}, scale) =
                (* The index, if any, is a constant. *)
                (
                    gencde (base, ToX0, NotEnd, loopAddr);
                    indexToAbsoluteAddress(X0, X0, cvec);
                    (X0, MLLoadOffset(offset div scale))
                )
            
            |   genMLLoadAddress({base, index=SOME indexVal, offset}, scale) =
                (
                    gencde (base, ToStack, NotEnd, loopAddr); (* Push base addr to stack. *)
                    gencde (indexVal, ToX0, NotEnd, loopAddr);
                    (* Shift right to remove the tag.  N.B.  Indexes into ML memory are
                       unsigned.  Unlike on the X86 we can't remove the tag by providing
                       a displacement and the only options are to scale by either 1 or 8. *)
                    gen(logicalShiftRight{regN=X0, regD=X0, shift=0w1}, cvec);
                    (* Add any constant offset.  Does nothing if it's zero. *)
                    addConstantWord({regS=X0, regD=X0, regW=X3,
                        value=Word64.fromInt (* unsigned *)(offset div scale)}, cvec);
                    genPopReg(X1, cvec); (* Pop base reg into X1. *)
                    decsp();
                    indexToAbsoluteAddress(X1, X1, cvec);
                    (X1, MLLoadReg X0)
                )

            (* Similar to genMLLoadAddress but for C addresses.  There are two
               differences.  The index is signed so we use an arithmetic shift and
               the base address is a LargeWord value i.e. the actual
               address is held in the word pointed at by "base", unlike with
               ML addresses. *)
            fun genCLoadAddress({base, index=NONE, offset}, scale) =
                (
                    gencde (base, ToX0, NotEnd, loopAddr);
                    indexToAbsoluteAddress(X0, X0, cvec);
                    gen(loadRegScaled{regT=X0, regN=X0, unitOffset=0}, cvec);
                    (X0, MLLoadOffset(offset div scale))
                )
            |   genCLoadAddress({base, index=SOME indexVal, offset}, scale) =
                (
                    gencde (base, ToStack, NotEnd, loopAddr); (* Push base addr to stack. *)
                    gencde (indexVal, ToX0, NotEnd, loopAddr);
                    (* Shift right to remove the tag.  C indexes are SIGNED. *)
                    gen(arithmeticShiftRight{regN=X0, regD=X0, shift=0w1}, cvec);
                    (* Add any constant offset.  Does nothing if it's zero. *)
                    addConstantWord({regS=X0, regD=X0, regW=X3,
                        value=Word64.fromInt (* unsigned *)(offset div scale)}, cvec);
                    genPopReg(X1, cvec); (* Pop base reg into X1. *)
                    indexToAbsoluteAddress(X1, X1, cvec);
                    gen(loadRegScaled{regT=X1, regN=X1, unitOffset=0}, cvec);
                    decsp();
                    (X1, MLLoadReg X0)
                )

            (* Compare a block of bytes.  Jumps to labelEqual if all the bytes are
               equal up to the length.  Otherwise it drops through with the condition
               code set to the last byte comparison that tested unequal. *)
            fun blockCompareBytes(leftArg, rightArg, length, labelEqual, setZeroCC) =
            let
                val loopLabel = createLabel()
            in
                genMLAddress(leftArg, 1);
                genMLAddress(rightArg, 1);
                gencde (length, ToX0, NotEnd, loopAddr);
                genPopReg(X2, cvec); (* right arg index - tagged value. *)
                genPopReg(X1, cvec); (* right arg base address. *)
                indexToAbsoluteAddress(X1, X1, cvec);
                (* Add in the index N.B. ML index values are unsigned. *)
                gen(addShiftedReg{regM=X2, regN=X1, regD=X1, shift=ShiftLSR 0w1}, cvec);
                genPopReg(X3, cvec); (* left index *)
                genPopReg(X2, cvec);
                indexToAbsoluteAddress(X2, X2, cvec);
                decsp(); decsp(); decsp(); decsp();
                gen(addShiftedReg{regM=X3, regN=X2, regD=X2, shift=ShiftLSR 0w1}, cvec);
                (* Untag the length *)
                gen(logicalShiftRight{regN=X0, regD=X0, shift=0w1}, cvec);
                (* If necessary set the cc for the case where the length is zero. *)
                if setZeroCC then compareRegs(X0, X0, cvec) else ();
                gen(setLabel loopLabel, cvec);
                gen(compareBranchZero(X0, labelEqual), cvec);
                (* X2 is left arg addr, X1 is right arg addr. *)
                gen(loadRegPostIndexByte{regT=X4, regN=X2, byteOffset=1}, cvec);
                gen(loadRegPostIndexByte{regT=X3, regN=X1, byteOffset=1}, cvec);
                compareRegs(X4, X3, cvec);
                gen(subImmediate{regN=X0, regD=X0, immed=0w1, shifted=false}, cvec);
                (* Loop if they're equal. *)
                gen(conditionalBranch(condEqual, loopLabel), cvec)
            end
    
         val () =
           case pt of
                BICEval evl => genEval (evl, tailKind)

            |   BICExtract ext =>
                    (* This may just be being used to discard a value which isn't
                       used on this branch.  N.B. genProc for mutual closures
                       assumes that this does not affect X1. *)
                if whereto = NoResult then ()
                else
                let     
                    fun loadLocalStackValue addr =
                    (
                        genList (loadScaledWord{dest=X0, base=X_MLStackPtr, work=X16, offset= !realstackptr + addr}, cvec);
                        topInX0 := true
                    )
                in
                    case ext of
                        BICLoadArgument locn =>
                            (* The register arguments appear in order on the
                               stack, followed by the stack argumens in reverse
                               order. *)
                            if locn < 8
                            then loadLocalStackValue (locn+1)
                            else loadLocalStackValue (numOfArgs-locn+8)
                    |   BICLoadLocal locn =>
                        (
                            case Array.sub (decVec, locn) of
                                StackAddr n => loadLocalStackValue (~ n)
                            |   _ => (* Should be on the stack, not a function. *)
                                raise InternalError "locaddr: bad stack address"
                        )
                    |   BICLoadClosure locn =>
                        (
                            loadLocalStackValue ~1; (* The closure itself. *)
                            indexToAbsoluteAddress(X0, X0, cvec);
                            genList(loadScaledPolyWord{dest=X0, base=X0, work=X16,
                                 (* The first word is the code. This is two poly words in 32-in-64. *)
                                offset=if is32in64 then locn+2 else locn+1}, cvec)
                        )
                    |   BICLoadRecursive =>
                            loadLocalStackValue ~1 (* The closure itself - first value on the stack. *)
                end

            |   BICField {base, offset} =>
                (
                    gencde (base, ToX0, NotEnd, loopAddr);
                    if is32in64
                    then
                    (
                        (* Can use an indexed load if the offset is zero otherwise it takes two instrs. *)
                        if offset = 0
                        then gen(loadRegIndexed32{regN=X_Base32in64, regM=X0, regT=X0, option=ExtUXTX ScaleOrShift}, cvec)
                        else
                        (
                            indexToAbsoluteAddress(X0, X0, cvec);
                            genList (loadScaledPolyWord{dest=X0, base=X0, work=X16, offset=offset}, cvec)
                        )
                    )
                    else genList (loadScaledPolyWord{dest=X0, base=X0, work=X16, offset=offset}, cvec)
                )

            |   BICLoadContainer {base, offset} =>
                (
                    gencde (base, ToX0, NotEnd, loopAddr);
                    genList (loadScaledWord{dest=X0, base=X0, work=X16, offset=offset}, cvec)
                )
       
            |   BICLambda lam => genProc (lam, false, fn () => ())
           
            |   BICConstnt(w, _) =>
                (
                    if isShort w
                    then genList(loadNonAddress(X0,
                                    taggedWord64(Word64.fromLarge(Word.toLargeX(toShort w)))), cvec)
                    else gen(loadAddressConstant(X0, w), cvec);
                    topInX0 := true
                )

            |   BICCond (testPart, thenPart, elsePart) =>
                    genCond (testPart, thenPart, elsePart, whereto, tailKind, loopAddr)
  
            |   BICNewenv(decls, exp) =>
                let         
                    (* Processes a list of entries. *)
            
                    (* Mutually recursive declarations. May be either lambdas or constants. Recurse down
                       the list pushing the addresses of the closure vectors, then unwind the 
                       recursion and fill them in. *)
                    fun genMutualDecs [] = ()

                    |   genMutualDecs ({lambda, addr, ...} :: otherDecs) =
                            genProc (lambda, true,
                                fn() =>
                                (
                                    Array.update (decVec, addr, StackAddr (! realstackptr));
                                    genMutualDecs (otherDecs)
                                ))

                    fun codeDecls(BICRecDecs dl) = genMutualDecs dl

                    |   codeDecls(BICDecContainer{size, addr}) =
                        (
                            (* If this is a container we have to process it here otherwise it
                               will be removed in the stack adjustment code. *)
                            (* The stack entries have to be initialised.  Set them to tagged(0). *)
                            genList(loadNonAddress(X0, Word64.fromInt(tag 0)), cvec);
                            let fun pushN 0 = () | pushN n = (genPushReg(X0, cvec); pushN (n-1)) in pushN size end;
                            gen(moveRegToReg{sReg=X_MLStackPtr, dReg=X0}, cvec);
                            genPushReg(X0, cvec); (* Push the address of this container. *)
                            realstackptr := !realstackptr + size + 1; (* Pushes N words plus the address. *)
                            Array.update (decVec, addr, StackAddr(!realstackptr))
                        )

                    |   codeDecls(BICDeclar{value, addr, ...}) =
                        (
                            gencde (value, ToStack, NotEnd, loopAddr);
                            Array.update (decVec, addr, StackAddr(!realstackptr))
                        )
                    |   codeDecls(BICNullBinding exp) = gencde (exp, NoResult, NotEnd, loopAddr)
                in
                    List.app codeDecls decls;
                    gencde (exp, whereto, tailKind, loopAddr)
                end
          
            |   BICBeginLoop {loop=body, arguments} =>
                (* Execute the body which will contain at least one Loop instruction.
                   There will also be path(s) which don't contain Loops and these
                   will drop through. *)
                let
                    val args = List.map #1 arguments
                    (* Evaluate each of the arguments, pushing the result onto the stack. *)
                    fun genLoopArg ({addr, value, ...}) =
                        (
                         gencde (value, ToStack, NotEnd, loopAddr);
                         Array.update (decVec, addr, StackAddr (!realstackptr));
                         !realstackptr (* Return the posn on the stack. *)
                        )
                    val argIndexList = map genLoopArg args;

                    val startSp = ! realstackptr; (* Remember the current top of stack. *)
                    val startLoop = createLabel ()
                    val () = gen(setLabel startLoop, cvec) (* Start of loop *)
                in
                    (* Process the body, passing the jump-back address down for the Loop instruction(s). *)
                    gencde (body, whereto, tailKind, SOME(startLoop, startSp, argIndexList))
                    (* Leave the arguments on the stack.  They can be cleared later if needed. *)
                end

            |   BICLoop argList => (* Jump back to the enclosing BeginLoop. *)
                let
                    val (startLoop, startSp, argIndexList) =
                        case loopAddr of
                            SOME l => l
                        |   NONE => raise InternalError "No BeginLoop for Loop instr"
                    (* Evaluate the arguments.  First push them to the stack because evaluating
                       an argument may depend on the current value of others.  Only when we've
                       evaluated all of them can we overwrite the original argument positions. *)
                    fun loadArgs ([], []) = !realstackptr - startSp (* The offset of all the args. *)
                      | loadArgs (arg:: argList, _ :: argIndexList) =
                        let
                            (* Evaluate all the arguments. *)
                            val () = gencde (arg, ToStack, NotEnd, NONE);
                            val argOffset = loadArgs(argList, argIndexList);
                        in
                            genPopReg(X0, cvec);
                            genList(storeScaledWord{store=X0, base=X_MLStackPtr, work=X16, offset=argOffset-1}, cvec);
                            decsp(); (* The argument has now been popped. *)
                            argOffset
                        end
                      | loadArgs _ = raise InternalError "loadArgs: Mismatched arguments";

                    val _: int = loadArgs(List.map #1 argList, argIndexList)
                in
                    if !realstackptr <> startSp
                    then resetStack (!realstackptr - startSp, false, cvec) (* Remove any local variables. *)
                    else ();
            
                    (* Jump back to the start of the loop. *)
                    checkStackCode(X10, 0, false, cvec);
                    
                    gen(unconditionalBranch startLoop, cvec)
                end
  
            |   BICRaise exp =>
                (
                    gencde (exp, ToStack, NotEnd, loopAddr);
                    genPopReg(X0, cvec);
                    (* Copy the handler "register" into the stack pointer.  Then
                       jump to the address in the first word.  The second word is
                       the next handler.  This is set up in the handler.  We have a lot
                       more raises than handlers since most raises are exceptional conditions
                       such as overflow so it makes sense to minimise the code in each raise. *)
                    gen(loadRegScaled{regT=X_MLStackPtr, regN=X_MLAssemblyInt, unitOffset=exceptionHandlerOffset}, cvec);
                    gen(loadRegScaled{regT=X1, regN=X_MLStackPtr, unitOffset=0}, cvec);
                    gen(branchRegister X1, cvec)
                )
  
            |   BICHandle {exp, handler, exPacketAddr} =>
                let
                    (* Save old handler *)
                    val () = gen(loadRegScaled{regT=X0, regN=X_MLAssemblyInt, unitOffset=exceptionHandlerOffset}, cvec)
                    val () = genPushReg(X0, cvec)
                    val () = incsp ()
                    val handlerLabel = createLabel()
                    (* Push address of handler. *)
                    val () = gen(loadLabelAddress(X0, handlerLabel), cvec)
                    val () = genPushReg(X0, cvec)
                    val () = incsp()
                    (* Store the address of the stack pointer into the handler register. *)
                    val () = gen(storeRegScaled{regT=X_MLStackPtr, regN=X_MLAssemblyInt, unitOffset=exceptionHandlerOffset}, cvec)

                    (* Code generate the body; "NotEnd" because we have to come back
                       to remove the handler; "ToStack" because delHandler needs
                       a result to carry down. *)
                    val () = gencde (exp, ToStack, NotEnd, loopAddr)
      
                    (* Now get out of the handler and restore the old one. *)
                    val () = genPopReg(X0, cvec) (* Pop the result. *)
                    val () = genPopReg(X1, cvec) (* Pop and discard the handler address. *)
                    val () = genPopReg(X1, cvec) (* Pop the old handler. *)
                    val () = gen(storeRegScaled{regT=X1, regN=X_MLAssemblyInt, unitOffset=exceptionHandlerOffset}, cvec)
                    val () = genPushReg(X0, cvec) (* Push the result. *)

                    val skipHandler = createLabel()
                    val () = gen(unconditionalBranch skipHandler, cvec)
                    val () = realstackptr := oldsp
                    val () = gen(setLabel handlerLabel, cvec)
                    (* The exception raise code resets the stack pointer to the value in the exception handler
                       so this is probably redundant.  Leave it for the moment, *)
                    val () = gen(loadRegScaled{regT=X_MLStackPtr, regN=X_MLAssemblyInt, unitOffset=exceptionHandlerOffset}, cvec)
                    (* We must, though, restore the old handler. *)
                    val () = genPopReg(X1, cvec) (* Pop and discard the handler address. *)
                    val () = genPopReg(X1, cvec) (* Pop the old handler. *)
                    val () = gen(storeRegScaled{regT=X1, regN=X_MLAssemblyInt, unitOffset=exceptionHandlerOffset}, cvec)
                    (* Push the exception packet which is in X0 and set the address. *)
                    val () = genPushReg(X0, cvec)
                    val () = incsp ()
                    val () = Array.update (decVec, exPacketAddr, StackAddr(!realstackptr))
                    val () = gencde (handler, ToStack, NotEnd, loopAddr)
                    (* Have to remove the exception packet. *)
                    val () = resetStack(1, true, cvec)
                    val () = decsp()
          
                    (* Finally fix-up the jump around the handler *)
                    val () = gen(setLabel skipHandler, cvec)
                in
                    ()
                end
  
            |   BICCase ({cases, test, default, firstIndex, ...}) =>
                let
                    val () = gencde (test, ToStack, NotEnd, loopAddr)
                    (* Label to jump to at the end of each case. *)
                    val exitJump = createLabel()
                    val () = genPopReg(X0, cvec)
                    val () = decsp ()

                    (* Subtract the minimum even if it is zero to remove the tag.
                       This leaves us with a shifted but untagged value. Don't check for overflow.
                       Instead allow large values to wrap around and check later.*)
                    val () = addConstantWord({regS=X0, regD=X0, regW=X1,
                                    value= ~(taggedWord64(Word64.fromLarge(Word.toLargeX firstIndex)))}, cvec)

                    (* Create the case labels. *)
                    val nCases = List.length cases
                    val caseLabels = List.tabulate(nCases, fn _ => createLabel())
                    val defaultLabel = createLabel()
                    
                    (* Compare with the number of cases and go to the default if it is
                       not less. We use an unsigned comparison and compare with
                       the semitagged value because we've removed the tag bit. *)
                    (* TODO: Not necessary if it exhaustive. *)
                    (* For the moment load the value into a register and compare. *)
                    val () = genList(loadNonAddress(X1, Word64.fromInt nCases * 0w2), cvec)
                    val () = compareRegs(X0, X1, cvec)
                    val () = gen(conditionalBranch(condCarrySet, defaultLabel), cvec)
                    (* Load the address of the jump table. *)
                    val tableLabel = createLabel()
                    val () = gen(loadLabelAddress(X1, tableLabel), cvec)
                    (* Add the value shifted by one since it's already shifted. *)
                    val () = gen(addShiftedReg{regM=X0, regN=X1, regD=X0, shift=ShiftLSL 0w1}, cvec)
                    val () = gen(branchRegister X0, cvec)
                    (* Put in the branch table. *)
                    val () = gen(setLabel tableLabel, cvec)
                    val () = List.app(fn label => gen(unconditionalBranch label, cvec)) caseLabels

                    (* The default case, if any, follows the case statement. *)
                    (* If we have a jump to the default set it to jump here. *)
                    local
                        fun fixDefault(NONE, defCase) = gen(setLabel defCase, cvec)
                        |   fixDefault(SOME _, _) = ()
                    in
                        val () = ListPair.appEq fixDefault (cases, caseLabels)
                    end
                    val () = gen(setLabel defaultLabel, cvec)
                    val () = gencde (default, whereto, tailKind, loopAddr)

                    fun genCases(SOME body, label) =
                        (
                            (* First exit from the previous case or the default if
                               this is the first. *)
                            gen(unconditionalBranch exitJump, cvec);
                            (* Remove the result - the last case will leave it. *)
                            case whereto of ToStack => decsp () | NoResult => () | ToX0 => ();
                            topInX0 := false;
                            (* Fix up the jump to come here. *)
                            gen(setLabel label, cvec);
                            gencde (body, whereto, tailKind, loopAddr)
                        )
                    |   genCases(NONE, _) = ()
                
                    val () = ListPair.appEq genCases (cases, caseLabels)
     
                    (* Finally set the exit jump to come here. *)
                    val () = gen(setLabel exitJump, cvec)
                in
                    ()
                end
  
            |   BICTuple recList =>
                let
                    val size = List.length recList
                in
                    (* Get the fields and push them to the stack. *)
                    List.app(fn v => gencde (v, ToStack, NotEnd, loopAddr)) recList;
                    genAllocateFixedSize(size, 0w0, X0, X1, cvec);
                    List.foldl(fn (_, w) =>
                        (
                            genPopReg(X1, cvec);
                            genList(storeScaledPolyWord{store=X1, base=X0, work=X16, offset=w-1}, cvec);
                            w-1)
                        )
                        size recList;
                    (* If it's 32-in-64 this has to be converted to an object pointer. *)
                    absoluteAddressToIndex(X0, cvec);
                    topInX0 := true;
                    realstackptr := !realstackptr - size
                end

            |   BICSetContainer{container, tuple, filter} =>
                (* Copy the contents of a tuple into a container.  If the tuple is a
                   Tuple instruction we can avoid generating the tuple and then
                   unpacking it and simply copy the fields that make up the tuple
                   directly into the container. *)
                (
                    case tuple of
                        BICTuple cl =>
                            (* Simply set the container from the values. *)
                        let
                            (* Push the address of the container to the stack. *)
                            val _ = gencde (container, ToStack, NotEnd, loopAddr)

                            fun setValues([], _, _) = ()

                            |   setValues(v::tl, sourceOffset, destOffset) =
                                if sourceOffset < BoolVector.length filter andalso BoolVector.sub(filter, sourceOffset)
                                then
                                (
                                    (* Get the value to store into X0. *)
                                    gencde (v, ToX0, NotEnd, loopAddr);
                                    (* Load the address of the container from the stack and store
                                       the value into the container. *)
                                    gen(loadRegScaled{regT=X1, regN=X_MLStackPtr, unitOffset=0}, cvec);
                                    genList(storeScaledWord{store=X0, base=X1, work=X16, offset=destOffset}, cvec);
                                    topInX0 := false; (* We've used it. *)
                                    setValues(tl, sourceOffset+1, destOffset+1)
                                )
                                else setValues(tl, sourceOffset+1, destOffset)
                        in
                            setValues(cl, 0, 0)
                            (* The container address is still on the stack. *)
                        end

                    |   _ =>
                        let (* General case: copy values from the source tuple. *)
                            (* First the target tuple, then the container. *)
                            val () = gencde (tuple, ToStack, NotEnd, loopAddr)
                            val () = gencde (container, ToX0, NotEnd, loopAddr)
                            val () = genPopReg(X1, cvec)
                            val () = indexToAbsoluteAddress(X1, X1, cvec)
                            val () = decsp()
                            (* Container address is in X0, tuple in X1. *)
                            
                            val last = BoolVector.foldli(fn (i, true, _) => i | (_, false, n) => n) ~1 filter

                            fun copy (sourceOffset, destOffset) =
                                if BoolVector.sub(filter, sourceOffset)
                                then
                                (
                                    (* Load the value in the tuple. *)
                                    genList(loadScaledPolyWord{dest=X2, base=X1, work=X16, offset=sourceOffset}, cvec);
                                    (* Store into the container. *)
                                    genList(storeScaledWord{store=X2, base=X0, work=X16, offset=destOffset}, cvec);
                                    if sourceOffset = last
                                    then ()
                                    else copy (sourceOffset+1, destOffset+1)
                                )
                                else copy(sourceOffset+1, destOffset)
                        in
                            copy (0, 0);
                            topInX0 := true (* Container address is in X0 *)
                        end
                )

            |   BICTagTest { test, tag=tagValue, ... } =>
                (
                    gencde (test, ToStack, NotEnd, loopAddr);
                    genPopReg(X0, cvec);
                    gen(subSImmediate{regN=X0, regD=XZero, immed=taggedWord tagValue, shifted=false}, cvec);
                    setBooleanCondition(X0, condEqual, cvec);
                    genPushReg(X0, cvec)
                )

            |   BICNullary {oper=GetCurrentThreadId} =>
                (
                    gen(loadRegScaled{regT=X0, regN=X_MLAssemblyInt, unitOffset=threadIdOffset}, cvec);
                    topInX0 := true
                )

            |   BICNullary {oper=CheckRTSException} =>
                (* Raise an exception in ML if the last RTS call set the exception packet. *)
                let (* It may be better to do this in all RTS calls. *)
                    val noException = createLabel()
                in
                    (* Load the packet and see if it is nil (tagged 0) *)
                    gen(loadRegScaled{regT=X0, regN=X_MLAssemblyInt, unitOffset=exceptionPacketOffset}, cvec);
                    gen(subSImmediate{regN=X0, regD=XZero, immed=taggedWord 0w0, shifted=false}, cvec);
                    gen(conditionalBranch(condEqual, noException), cvec);
                    (* If it isn't then raise the exception. *)
                    gen(loadRegScaled{regT=X_MLStackPtr, regN=X_MLAssemblyInt, unitOffset=exceptionHandlerOffset}, cvec);
                    gen(loadRegScaled{regT=X1, regN=X_MLStackPtr, unitOffset=0}, cvec);
                    gen(branchRegister X1, cvec);
                    gen(setLabel noException, cvec)
                end

            |   BICNullary {oper=CreateMutex} =>
                let
                    (* Allocate memory for a mutex.  Use a native word as a mutable, weak, no-overwrite, byte cell
                       which is the same as a volatileRef. This ensures that it will always be cleared when it is
                       loaded even if it was locked when it was saved. *)
                    val flags = Word8.orb(F_mutable, Word8.orb(F_weak, Word8.orb(F_noOverwrite, F_bytes))) (* 0wx69 *)
                in
                    genAllocateFixedSize(Word.toInt(nativeWordSize div wordSize), flags, X0, X5, cvec);
                    gen(storeRegScaled{regT=XZero, regN=X0, unitOffset=0}, cvec);
                    absoluteAddressToIndex(X0, cvec);
                    topInX0 := true
                end

            |   BICUnary { oper, arg1 } => genUnary(oper, arg1, loopAddr)

            |   BICBinary { oper, arg1, arg2 } => genBinary(oper, arg1, arg2, loopAddr)
            
            |   BICAllocateWordMemory {numWords, flags, initial } =>
                let
                    fun doAllocateAndInit() =
                    let
                        val () = gencde (numWords, ToStack, NotEnd, loopAddr)
                        val () = gencde (flags, ToStack, NotEnd, loopAddr)
                        val () = gencde (initial, ToX0, NotEnd, loopAddr)
                        val exitLabel = createLabel() and loopLabel = createLabel()
                    in
                        genPopReg(X2, cvec); (* Flags as tagged value. *)
                        gen(logicalShiftRight32(*byte*){regN=X2, regD=X2, shift=0w1}, cvec);
                        genPopReg(X1, cvec); (* Length as tagged value. *)
                        gen(logicalShiftRight{regN=X1, regD=X1, shift=0w1}, cvec);
                        genPushReg(X0, cvec); (* Save initialiser - TODO: Add it to save set. *)
                        allocateVariableSize({sizeReg=X1, flagsReg=X2, resultReg=X0}, cvec);
                        genPopReg(X3, cvec); (* Pop initialiser. *)
                        (* Add the length in bytes so we point at the end. *)
                        gen(addShiftedReg{regM=X1, regN=X0, regD=X1,
                            shift=ShiftLSL(if is32in64 then 0w2 else 0w3)}, cvec);
                        (* Loop to initialise. *)
                        gen(setLabel loopLabel, cvec);
                        compareRegs(X1, X0, cvec); (* Are we at the start? *)
                        gen(conditionalBranch(condEqual, exitLabel), cvec);
                        if is32in64
                        then gen(storeRegPreIndex32{regT=X3, regN=X1, byteOffset= ~4}, cvec)
                        else gen(storeRegPreIndex{regT=X3, regN=X1, byteOffset= ~8}, cvec);
                        gen(unconditionalBranch loopLabel, cvec);
                        gen(setLabel exitLabel, cvec);
                        absoluteAddressToIndex(X0, cvec);
                        decsp(); decsp()
                    end
                in
                    case (numWords, flags) of
                        (BICConstnt(length, _), BICConstnt(flagValue, _)) =>
                            if isShort length andalso toShort length = 0w1 andalso isShort flagValue
                            then (* This is a very common case for refs. *)
                            let
                                val flagByte = Word8.fromLargeWord(Word.toLargeWord(toShort flagValue))
                            in
                                gencde (initial, ToStack, NotEnd, loopAddr); (* Initialiser. *)
                                genAllocateFixedSize(1, flagByte, X0, X1, cvec);
                                genPopReg(X1, cvec);
                                gen((if is32in64 then storeRegScaled32 else storeRegScaled){regT=X1, regN=X0, unitOffset=0}, cvec);
                                absoluteAddressToIndex(X0, cvec);
                                decsp(); topInX0 := true
                            end
                            else (* Constant but not a single. *) doAllocateAndInit()
                    |   _ => (* Not constant. *) doAllocateAndInit()
                end

            |   BICLoadOperation { kind=LoadStoreMLWord {isImmutable=false}, address={base, index=NONE, offset=0}} =>
                (
                    gencde (base, ToX0, NotEnd, loopAddr);
                    indexToAbsoluteAddress(X0, X0, cvec);
                    gen((if is32in64 then loadAcquire32 else loadAcquire){regN=X0, regT=X0}, cvec)
                )

            |   BICLoadOperation { kind=LoadStoreMLWord _, address} =>
                (
                    case genMLLoadAddress(address, Word.toInt wordSize) of
                        (base, MLLoadOffset offset) =>
                            genList(loadScaledPolyWord{dest=X0, base=base, work=X16, offset=offset}, cvec)
                    |   (base, MLLoadReg indexR) =>
                            gen((if is32in64 then loadRegIndexed32 else loadRegIndexed)
                                {regN=base, regM=indexR, regT=X0, option=ExtUXTX ScaleOrShift}, cvec)
                )

            |   BICLoadOperation { kind=LoadStoreMLByte _, address} =>
                (
                    case genMLLoadAddress(address, 1) of
                        (base, MLLoadOffset offset) =>
                            gen(loadRegScaledByte{regT=X0, regN=base, unitOffset=offset}, cvec)
                    |   (base, MLLoadReg indexR) =>
                            gen(loadRegIndexedByte{regN=base, regM=indexR, regT=X0, option=ExtUXTX NoScale}, cvec);

                    (* Have to tag the result. *)
                    gen(logicalShiftLeft32{regN=X0, regD=X0, shift=0w1}, cvec);
                    gen(bitwiseOrImmediate32{regN=X0, regD=X0, bits=0w1}, cvec)
                )

            |   BICLoadOperation { kind=LoadStoreC8, address} =>
                (
                    case genCLoadAddress(address, 1) of
                        (base, MLLoadOffset offset) =>
                            if offset < 0 (* C offsets can be negative. *)
                            then gen(loadRegUnscaledByte{regT=X0, regN=base, byteOffset=offset}, cvec)
                            else gen(loadRegScaledByte{regT=X0, regN=base, unitOffset=offset}, cvec)
                    |   (base, MLLoadReg indexR) =>
                            gen(loadRegIndexedByte{regN=base, regM=indexR, regT=X0, option=ExtUXTX NoScale}, cvec);

                    (* Have to tag the result. *)
                    gen(logicalShiftLeft32{regN=X0, regD=X0, shift=0w1}, cvec);
                    gen(bitwiseOrImmediate32{regN=X0, regD=X0, bits=0w1}, cvec)
                )

            |   BICLoadOperation { kind=LoadStoreC16, address} =>
                (
                    case genCLoadAddress(address, 2) of
                        (base, MLLoadOffset offset) =>
                            if offset < 0 (* C offsets can be negative. *)
                            then gen(loadRegUnscaled16{regT=X0, regN=base, byteOffset=offset*2}, cvec)
                            else gen(loadRegScaled16{regT=X0, regN=base, unitOffset=offset}, cvec)
                    |   (base, MLLoadReg indexR) =>
                            gen(loadRegIndexed16{regN=base, regM=indexR, regT=X0, option=ExtUXTX ScaleOrShift}, cvec);

                    (* Have to tag the result. *)
                    gen(logicalShiftLeft32{regN=X0, regD=X0, shift=0w1}, cvec);
                    gen(bitwiseOrImmediate32{regN=X0, regD=X0, bits=0w1}, cvec)
                )

            |   BICLoadOperation { kind=LoadStoreC32, address} =>
                (
                    case genCLoadAddress(address, 4) of
                        (base, MLLoadOffset offset) =>
                            if offset < 0 (* C offsets can be negative. *)
                            then gen(loadRegUnscaled32{regT=X0, regN=base, byteOffset=offset*4}, cvec)
                            else gen(loadRegScaled32{regT=X0, regN=base, unitOffset=offset}, cvec)
                    |   (base, MLLoadReg indexR) =>
                            gen(loadRegIndexed32{regN=base, regM=indexR, regT=X0, option=ExtUXTX ScaleOrShift}, cvec);

                    (* Have to tag the result. *)
                    gen(logicalShiftLeft{regN=X0, regD=X0, shift=0w1}, cvec);
                    gen(bitwiseOrImmediate{regN=X0, regD=X0, bits=0w1}, cvec)
                )

            |   BICLoadOperation { kind=LoadStoreC64, address} =>
                (
                    case genCLoadAddress(address, 8) of
                        (base, MLLoadOffset offset) =>
                            if offset < 0 (* C offsets can be negative. *)
                            then gen(loadRegUnscaled{regT=X1, regN=base, byteOffset=offset*8}, cvec)
                            else gen(loadRegScaled{regT=X1, regN=base, unitOffset=offset}, cvec)
                    |   (base, MLLoadReg indexR) =>
                            gen(loadRegIndexed{regN=base, regM=indexR, regT=X1, option=ExtUXTX ScaleOrShift}, cvec);

                    (* Load the value at the address and box it. *)
                    boxLargeWord(X1, cvec)
                )

            |   BICLoadOperation { kind=LoadStoreCFloat, address} =>
                (
                    case genCLoadAddress(address, 4) of
                        (base, MLLoadOffset offset) =>
                            if offset < 0 (* C offsets can be negative. *)
                            then gen(loadRegUnscaledFloat{regT=V0, regN=base, byteOffset=offset*4}, cvec)
                            else gen(loadRegScaledFloat{regT=V0, regN=base, unitOffset=offset}, cvec)
                    |   (base, MLLoadReg indexR) =>
                            gen(loadRegIndexedFloat{regN=base, regM=indexR, regT=V0, option=ExtUXTX ScaleOrShift}, cvec);
                    (* This is defined to return a "real" i.e. a double so we need to convert it
                       to a double and then box the result. *)
                    gen(convertFloatToDouble{regN=V0, regD=V0}, cvec);
                    boxDouble(V0, cvec)
                )

            |   BICLoadOperation { kind=LoadStoreCDouble, address} =>
                (
                    case genCLoadAddress(address, 8) of
                        (base, MLLoadOffset offset) =>
                            if offset < 0 (* C offsets can be negative. *)
                            then gen(loadRegUnscaledDouble{regT=V0, regN=base, byteOffset=offset*8}, cvec)
                            else gen(loadRegScaledDouble{regT=V0, regN=base, unitOffset=offset}, cvec)
                    |   (base, MLLoadReg indexR) =>
                            gen(loadRegIndexedDouble{regN=base, regM=indexR, regT=V0, option=ExtUXTX ScaleOrShift}, cvec);
                    (* Box the result. *)
                    boxDouble(V0, cvec)
                )

            |   BICLoadOperation { kind=LoadStoreUntaggedUnsigned, address} =>
                (
                    case genMLLoadAddress(address, Word.toInt wordSize) of
                        (base, MLLoadOffset offset) =>
                            genList(loadScaledPolyWord{dest=X0, base=base, work=X16, offset=offset}, cvec)
                    |   (base, MLLoadReg indexR) =>
                            gen((if is32in64 then loadRegIndexed32 else loadRegIndexed)
                                {regN=base, regM=indexR, regT=X0, option=ExtUXTX ScaleOrShift}, cvec);

                    (* Have to tag the result. *)
                    gen(logicalShiftLeft{regN=X0, regD=X0, shift=0w1}, cvec);
                    gen(bitwiseOrImmediate{regN=X0, regD=X0, bits=0w1}, cvec)
                )

            |   BICStoreOperation { kind=LoadStoreMLWord _, address={base, index=NONE, offset=0}, value } =>
                (
                    gencde (base, ToStack, NotEnd, loopAddr);
                    gencde (value, ToX0, NotEnd, loopAddr);
                    genPopReg(X1, cvec); (* Address *)
                    indexToAbsoluteAddress(X1, X1, cvec);
                    decsp();
                    gen((if is32in64 then storeRelease32 else storeRelease){regN=X1, regT=X0}, cvec)
                )

            |   BICStoreOperation { kind=LoadStoreMLWord _, address, value } =>
                (
                    genMLAddress(address, Word.toInt wordSize);
                    gencde (value, ToStack, NotEnd, loopAddr);
                    genPopReg(X0, cvec); (* Value to store *)
                    genPopReg(X1, cvec); (* Index: a tagged value. *)
                    (* Shift right to remove the tag.  N.B.  Indexes into ML memory are
                       unsigned.  Unlike on the X86 we can't remove the tag by providing
                       a displacement and the only options are to scale by either 1 or 8. *)
                    gen(logicalShiftRight{regN=X1, regD=X1, shift=0w1}, cvec);
                    genPopReg(X2, cvec); (* Base address. *)
                    indexToAbsoluteAddress(X2, X2, cvec);
                    gen((if is32in64 then storeRegIndexed32 else storeRegIndexed)
                        {regN=X2, regM=X1, regT=X0, option=ExtUXTX ScaleOrShift}, cvec);
                    (* Don't put the unit result in; it probably isn't needed, *)
                    decsp(); decsp(); decsp()
                )

            |   BICStoreOperation { kind=LoadStoreMLByte _, address, value } =>
                (
                    (* Untag the value and store the byte. *)
                    genMLAddress(address, 1);
                    gencde (value, ToStack, NotEnd, loopAddr);
                    genPopReg(X0, cvec); (* Value to store *)
                    gen(logicalShiftRight{regN=X0, regD=X0, shift=0w1}, cvec); (* Untag it *)
                    genPopReg(X1, cvec); (* Index: a tagged value. *)
                    (* Shift right to remove the tag.  N.B.  Indexes into ML memory are
                       unsigned.  Unlike on the X86 we can't remove the tag by providing
                       a displacement and the only options are to scale by either 1 or 8. *)
                    gen(logicalShiftRight{regN=X1, regD=X1, shift=0w1}, cvec);
                    genPopReg(X2, cvec); (* Base address. *)
                    indexToAbsoluteAddress(X2, X2, cvec);
                    gen(storeRegIndexedByte{regN=X2, regM=X1, regT=X0, option=ExtUXTX NoScale}, cvec);
                    (* Don't put the unit result in; it probably isn't needed, *)
                    decsp(); decsp(); decsp()
                )

            |   BICStoreOperation { kind=LoadStoreC8, address, value} =>
                (
                    genCAddress(address, 1);
                    gencde (value, ToX0, NotEnd, loopAddr); (* Value to store *)
                    gen(logicalShiftRight32{regN=X0, regD=X0, shift=0w1}, cvec); (* Untag it *)
                    genPopReg(X1, cvec); (* Index: a tagged value. *)
                    (* Untag.  C indexes are signed. *)
                    gen(arithmeticShiftRight{regN=X1, regD=X1, shift=0w1}, cvec);
                    genPopReg(X2, cvec); (* Base address as a SysWord.word value. *)
                    indexToAbsoluteAddress(X2, X2, cvec);
                    gen(loadRegScaled{regT=X2, regN=X2, unitOffset=0}, cvec); (* Actual address *)
                    gen(storeRegIndexedByte{regN=X2, regM=X1, regT=X0, option=ExtUXTX NoScale}, cvec);
                    topInX0 := false;
                    decsp(); decsp()
                )

            |   BICStoreOperation { kind=LoadStoreC16, address, value} =>
                (
                    genCAddress(address, 2);
                    gencde (value, ToX0, NotEnd, loopAddr); (* Value to store *)
                    gen(logicalShiftRight32{regN=X0, regD=X0, shift=0w1}, cvec); (* Untag it *)
                    genPopReg(X1, cvec); (* Index: a tagged value. *)
                    (* Untag.  C indexes are signed. *)
                    gen(arithmeticShiftRight{regN=X1, regD=X1, shift=0w1}, cvec);
                    genPopReg(X2, cvec); (* Base address as a SysWord.word value. *)
                    indexToAbsoluteAddress(X2, X2, cvec);
                    gen(loadRegScaled{regT=X2, regN=X2, unitOffset=0}, cvec); (* Actual address *)
                    gen(storeRegIndexed16{regN=X2, regM=X1, regT=X0, option=ExtUXTX ScaleOrShift}, cvec);
                    topInX0 := false;
                    decsp(); decsp()
                )

            |   BICStoreOperation { kind=LoadStoreC32, address, value} =>
                (
                    genCAddress(address, 4);
                    gencde (value, ToX0, NotEnd, loopAddr); (* Value to store *)
                    gen(logicalShiftRight{regN=X0, regD=X0, shift=0w1}, cvec); (* Untag it *)
                    genPopReg(X1, cvec); (* Index: a tagged value. *)
                    (* Untag.  C indexes are signed. *)
                    gen(arithmeticShiftRight{regN=X1, regD=X1, shift=0w1}, cvec);
                    genPopReg(X2, cvec); (* Base address as a SysWord.word value. *)
                    indexToAbsoluteAddress(X2, X2, cvec);
                    gen(loadRegScaled{regT=X2, regN=X2, unitOffset=0}, cvec); (* Actual address *)
                    gen(storeRegIndexed32{regN=X2, regM=X1, regT=X0, option=ExtUXTX ScaleOrShift}, cvec);
                    topInX0 := false;
                    decsp(); decsp()
                )

            |   BICStoreOperation { kind=LoadStoreC64, address, value} =>
                (
                    genCAddress(address, 8);
                    gencde (value, ToX0, NotEnd, loopAddr); (* Value to store. This is boxed. *)
                    gen(loadRegScaled{regT=X0, regN=X0, unitOffset=0}, cvec);
                    genPopReg(X1, cvec); (* Index: a tagged value. *)
                    (* Untag.  C indexes are signed. *)
                    gen(arithmeticShiftRight{regN=X1, regD=X1, shift=0w1}, cvec);
                    genPopReg(X2, cvec); (* Base address as a SysWord.word value. *)
                    indexToAbsoluteAddress(X2, X2, cvec);
                    gen(loadRegScaled{regT=X2, regN=X2, unitOffset=0}, cvec); (* Actual address *)
                    gen(storeRegIndexed{regN=X2, regM=X1, regT=X0, option=ExtUXTX ScaleOrShift}, cvec);
                    topInX0 := false;
                    decsp(); decsp()
                )

            |   BICStoreOperation { kind=LoadStoreCFloat, address, value} =>
                (
                    genCAddress(address, 4);
                    gencde (value, ToX0, NotEnd, loopAddr); (* Value to store *)
                    (* This is a boxed double.  It needs to be converted to a float. *)
                    gen(loadRegScaledDouble{regT=V0, regN=X0, unitOffset=0}, cvec); (* Untag it *)
                    gen(convertDoubleToFloat{regN=V0, regD=V0}, cvec);
                    genPopReg(X1, cvec); (* Index: a tagged value. *)
                    (* Untag.  C indexes are signed. *)
                    gen(arithmeticShiftRight{regN=X1, regD=X1, shift=0w1}, cvec);
                    genPopReg(X2, cvec); (* Base address as a SysWord.word value. *)
                    indexToAbsoluteAddress(X2, X2, cvec);
                    gen(loadRegScaled{regT=X2, regN=X2, unitOffset=0}, cvec); (* Actual address *)
                    gen(storeRegIndexedFloat{regN=X2, regM=X1, regT=V0, option=ExtUXTX ScaleOrShift}, cvec);
                    topInX0 := false;
                    decsp(); decsp()
                )

            |   BICStoreOperation { kind=LoadStoreCDouble, address, value} =>
                (
                    genCAddress(address, 8);
                    gencde (value, ToX0, NotEnd, loopAddr); (* Value to store *)
                    (* This is a boxed double. *)
                    gen(loadRegScaledDouble{regT=V0, regN=X0, unitOffset=0}, cvec); (* Untag it *)
                    genPopReg(X1, cvec); (* Index: a tagged value. *)
                    (* Untag.  C indexes are signed. *)
                    gen(arithmeticShiftRight{regN=X1, regD=X1, shift=0w1}, cvec);
                    genPopReg(X2, cvec); (* Base address as a SysWord.word value. *)
                    indexToAbsoluteAddress(X2, X2, cvec);
                    gen(loadRegScaled{regT=X2, regN=X2, unitOffset=0}, cvec); (* Actual address *)
                    gen(storeRegIndexedDouble{regN=X2, regM=X1, regT=V0, option=ExtUXTX ScaleOrShift}, cvec);
                    topInX0 := false;
                    decsp(); decsp()
                )

            |   BICStoreOperation { kind=LoadStoreUntaggedUnsigned, address, value} =>
                (
                    (* Almost the same as LoadStoreMLWord except that the value to be stored
                       must be untagged before it is stored.  This is used primarily to set
                       the length word on a string. *)
                    genMLAddress(address, Word.toInt wordSize);
                    gencde (value, ToStack, NotEnd, loopAddr);
                    genPopReg(X0, cvec); (* Value to store *)
                    gen(logicalShiftRight{regN=X0, regD=X0, shift=0w1}, cvec);
                    genPopReg(X1, cvec); (* Index: a tagged value. *)
                    (* Shift right to remove the tag.  N.B.  Indexes into ML memory are
                       unsigned.  Unlike on the X86 we can't remove the tag by providing
                       a displacement and the only options are to scale by either 1 or 8. *)
                    gen(logicalShiftRight{regN=X1, regD=X1, shift=0w1}, cvec);
                    genPopReg(X2, cvec); (* Base address. *)
                    indexToAbsoluteAddress(X2, X2, cvec);
                    gen((if is32in64 then storeRegIndexed32 else storeRegIndexed)
                            {regN=X2, regM=X1, regT=X0, option=ExtUXTX ScaleOrShift}, cvec);
                    (* Don't put the unit result in; it probably isn't needed, *)
                    decsp(); decsp(); decsp()
                )

            |   BICBlockOperation { kind=BlockOpMove{isByteMove}, sourceLeft, destRight, length } =>
                let
                    val exitLabel = createLabel() and loopLabel = createLabel()
                in
                    genMLAddress(sourceLeft, 1);
                    genMLAddress(destRight, 1);
                    gencde (length, ToX0, NotEnd, loopAddr); (* Length *)
                    genPopReg(X2, cvec); (* Dest index - tagged value. *)
                    genPopReg(X1, cvec); (* Dest base address. *)
                    indexToAbsoluteAddress(X1, X1, cvec);
                    (* Add in the index N.B. ML index values are unsigned. *)
                    gen(addShiftedReg{regM=X2, regN=X1, regD=X1, shift=ShiftLSR 0w1}, cvec);
                    genPopReg(X3, cvec); (* Source index *)
                    genPopReg(X2, cvec);
                    indexToAbsoluteAddress(X2, X2, cvec);
                    gen(addShiftedReg{regM=X3, regN=X2, regD=X2, shift=ShiftLSR 0w1}, cvec);
                    (* Untag the length *)
                    gen(logicalShiftRight{regN=X0, regD=X0, shift=0w1}, cvec);
                    (* Test the loop value at the top in case it's already zero. *)
                    compareRegs(X0, X0, cvec); (* Set condition code just in case. *)
                    gen(setLabel loopLabel, cvec);
                    gen(compareBranchZero(X0, exitLabel), cvec);
                    if isByteMove
                    then
                    (
                        gen(loadRegPostIndexByte{regT=X3, regN=X2, byteOffset=1}, cvec);
                        gen(storeRegPostIndexByte{regT=X3, regN=X1, byteOffset=1}, cvec)
                    )
                    else if is32in64
                    then
                    (
                        gen(loadRegPostIndex32{regT=X3, regN=X2, byteOffset=4}, cvec);
                        gen(storeRegPostIndex32{regT=X3, regN=X1, byteOffset=4}, cvec)
                    )
                    else
                    (
                        gen(loadRegPostIndex{regT=X3, regN=X2, byteOffset=8}, cvec);
                        gen(storeRegPostIndex{regT=X3, regN=X1, byteOffset=8}, cvec)
                    );
                    gen(subImmediate{regN=X0, regD=X0, immed=0w1, shifted=false}, cvec);
                    (* Back to the start. *)
                    gen(unconditionalBranch loopLabel, cvec);
                    gen(setLabel exitLabel, cvec);
                    topInX0 := false; (* X0 does not contain "unit" *)
                    decsp(); decsp(); decsp(); decsp()
                end

            |   BICBlockOperation { kind=BlockOpEqualByte, sourceLeft, destRight, length } =>
                (* Compare byte vectors for equality - returns a boolean result. *)
                let
                    val equalLabel = createLabel()
                in
                    blockCompareBytes(sourceLeft, destRight, length, equalLabel, true);
                    gen(setLabel equalLabel, cvec);
                    (* Set the result condition. *)
                    setBooleanCondition(X0, condEqual, cvec)
                end

            |   BICBlockOperation { kind=BlockOpCompareByte, sourceLeft, destRight, length } =>
                (* Compare byte vectors for ordering - return tagged -1, 0, +1. *)
                let
                    val equalLabel = createLabel() and resultLabel = createLabel()
                in
                    blockCompareBytes(sourceLeft, destRight, length, equalLabel, false);
                    (* We drop through if we have found unequal bytes. *)
                    genList(loadNonAddress(X0, Word64.fromInt(tag 1)), cvec);
                    (* Set X0 to either 1 or -1 depending on whether it's greater or less. *)
                    gen(conditionalSetInverted{regD=X0, regTrue=X0, regFalse=XZero, cond=condUnsignedHigher}, cvec);
                    gen(unconditionalBranch resultLabel, cvec);
                    gen(setLabel equalLabel, cvec);
                    (* Equal case - set it to zero. *)
                    genList(loadNonAddress(X0, Word64.fromInt(tag 0)), cvec);
                    gen(setLabel resultLabel, cvec)
                end

           |    BICArbitrary { oper=ArithAdd, shortCond, arg1, arg2, longCall } =>
                let
                    val startLong = createLabel() and resultLabel = createLabel()
                in
                    (* Check tag bits *)
                    gencde (shortCond, ToX0, NotEnd, loopAddr);
                    gen(subSImmediate{regN=X0, regD=XZero, immed=taggedWord 0w1, shifted=false}, cvec);
                    (* Go to the long case if it's not short. *)
                    gen(conditionalBranch(condNotEqual, startLong), cvec);
                    topInX0 := false;
                    gencde (arg1, ToStack, NotEnd, loopAddr);
                    gencde (arg2, ToX0, NotEnd, loopAddr);
                    gen(subImmediate{regN=X0, regD=X0, immed=0w1, shifted=false}, cvec);
                    genPopReg(X1, cvec);
                    decsp();
                    (* Add and set the flag bits *)
                    gen(addSShiftedReg{regN=X1, regM=X0, regD=X0, shift=ShiftNone}, cvec);
                    (* If there's no overflow skip to the end otherwise drop into
                       the call to the RTS. *)
                    gen(conditionalBranch(condNoOverflow, resultLabel), cvec);
                    gen(setLabel startLong, cvec);
                    topInX0 := false;
                    gencde (longCall, ToX0, tailKind, loopAddr);
                    gen(setLabel resultLabel, cvec)
                end

           |    BICArbitrary { oper=ArithSub, shortCond, arg1, arg2, longCall } =>
                let
                    val startLong = createLabel() and resultLabel = createLabel()
                in
                    (* Check tag bits *)
                    gencde (shortCond, ToX0, NotEnd, loopAddr);
                    gen(subSImmediate{regN=X0, regD=XZero, immed=taggedWord 0w1, shifted=false}, cvec);
                    (* Go to the long case if it's not short. *)
                    gen(conditionalBranch(condNotEqual, startLong), cvec);
                    topInX0 := false;
                    gencde (arg1, ToStack, NotEnd, loopAddr);
                    gencde (arg2, ToX0, NotEnd, loopAddr);
                    gen(subImmediate{regN=X0, regD=X0, immed=0w1, shifted=false}, cvec);
                    genPopReg(X1, cvec);
                    decsp();
                    (* Subtract and set the flag bits *)
                    gen(subSShiftedReg{regN=X1, regM=X0, regD=X0, shift=ShiftNone}, cvec);
                    gen(conditionalBranch(condNoOverflow, resultLabel), cvec);
                    gen(setLabel startLong, cvec);
                    topInX0 := false;
                    gencde (longCall, ToX0, tailKind, loopAddr);
                    gen(setLabel resultLabel, cvec)
                end

           |    BICArbitrary { oper=ArithMult, longCall, ... } =>
                (* Multiply - Just implement as a call to the long-precision case. *)
                (
                    gencde (longCall, whereto, tailKind, loopAddr)
                )

           |    BICArbitrary _ =>
                    raise InternalError "BICArbitrary: unimplemented operation"

        in (* body of gencde *) 

          (* This ensures that there is precisely one item on the stack if
             whereto = ToStack and no items if whereto = NoResult. *)
            case whereto of
                ToStack =>
                let
                    val () = ensureX0()
                    val newsp = oldsp + 1;
                    val adjustment = !realstackptr - newsp

                    val () =
                        if adjustment = 0
                        then ()
                        else if adjustment < ~1
                        then raise InternalError ("gencde: bad adjustment " ^ Int.toString adjustment)
                        (* Hack for declarations that should push values, but don't *)
                        else if adjustment = ~1
                        then
                        (
                            genList(loadNonAddress(X0, Word64.fromInt(tag 0)), cvec);
                            genPushReg(X0, cvec)
                        )
                        else resetStack (adjustment, true, cvec)
                in
                    realstackptr := newsp
                end
          
            |   NoResult =>
                let
                    val () = topInX0 := false
                    val adjustment = !realstackptr - oldsp

                    val () =
                        if adjustment = 0
                        then ()
                        else if adjustment < 0
                        then raise InternalError ("gencde: bad adjustment " ^ Int.toString adjustment)
                        else resetStack (adjustment, false, cvec)
                in
                    realstackptr := oldsp
                end

            |   ToX0 =>
                let
                    (* If we have not pushed anything we have to push a unit result. *)
                    val () =
                        if !topInX0 then ()
                        else if !realstackptr = oldsp
                        then genList(loadNonAddress(X0, Word64.fromInt(tag 0)), cvec)
                        else
                        (
                            genPopReg(X0, cvec);
                            decsp()
                        )
                    val () = topInX0 := true

                    val adjustment = !realstackptr - oldsp

                    val () =
                        if adjustment = 0
                        then ()
                        else if adjustment < 0
                        then raise InternalError ("gencde: bad adjustment " ^ Int.toString adjustment)
                        else resetStack (adjustment, false, cvec)
                in
                    realstackptr := oldsp
                end
        end (* gencde *)


        and genUnary(NotBoolean, arg1, loopAddr) =
            (
                gencde (arg1, ToX0, NotEnd, loopAddr);
                (* Flip true to false and the reverse. *)
                gen(bitwiseXorImmediate32{bits=0w2, regN=X0, regD=X0}, cvec)
            )

        |   genUnary(IsTaggedValue, arg1, loopAddr) =
            (
                gencde (arg1, ToX0, NotEnd, loopAddr);
                gen(testBitPattern(X0, 0w1), cvec);
                setBooleanCondition(X0, condNotEqual (*Non-zero*), cvec)
            )

        |   genUnary(MemoryCellLength, arg1, loopAddr) =
            (
                gencde (arg1, ToX0, NotEnd, loopAddr);
                indexToAbsoluteAddress(X0, X0, cvec);
                (* Load the length word. *)
<<<<<<< HEAD
                gen(loadRegUnscaled{regT=X0, regN=X0, byteOffset= ~8}, cvec);
                (* Extract the length, excluding the flag bytes and shift by one bit. *)
                gen(unsignedBitfieldInsertinZeros
                    {lsb=0w1, width=0w56, regN=X0, regD=X0}, cvec);
=======
                if is32in64
                then
                (
                    gen(loadRegUnscaled32{regT=X0, regN=X0, byteOffset= ~4}, cvec);
                    (* Extract the length, excluding the flag bytes and shift by one bit. *)
                    gen(unsignedBitfieldInsertinZeros
                        {wordSize=WordSize32, lsb=0w1, width=0w24, regN=X0, regD=X0}, cvec)
                )
                else
                (
                    gen(loadRegUnscaled{regT=X0, regN=X0, byteOffset= ~8}, cvec);
                    (* Extract the length, excluding the flag bytes and shift by one bit. *)
                    gen(unsignedBitfieldInsertinZeros
                        {wordSize=WordSize64, lsb=0w1, width=0w56, regN=X0, regD=X0}, cvec)
                );
>>>>>>> f9a61555
                (* Set the tag bit. *)
                gen(bitwiseOrImmediate{bits=0w1, regN=X0, regD=X0}, cvec)
            )

        |   genUnary(MemoryCellFlags, arg1, loopAddr) =
            (
                gencde (arg1, ToX0, NotEnd, loopAddr);
                indexToAbsoluteAddress(X0, X0, cvec);
                (* Load the flags byte. *)
                gen(loadRegUnscaledByte{regT=X0, regN=X0, byteOffset= ~1}, cvec);
                (* Tag the result. *)
                gen(logicalShiftLeft{shift=0w1, regN=X0, regD=X0}, cvec);
                gen(bitwiseOrImmediate{bits=0w1, regN=X0, regD=X0}, cvec)
            )

        |   genUnary(ClearMutableFlag, arg1, loopAddr) =
            (
                gencde (arg1, ToX0, NotEnd, loopAddr);
                indexToAbsoluteAddress(X0, X0, cvec);
                gen(loadRegUnscaledByte{regT=X1, regN=X0, byteOffset= ~1}, cvec);
                gen(bitwiseAndImmediate32{bits=Word64.xorb(0wxffffffff, 0wx40), regN=X1, regD=X1}, cvec);
                gen(storeRegUnscaledByte{regT=X1, regN=X0, byteOffset= ~1}, cvec)
            )

        |   genUnary(LongWordToTagged, arg1, loopAddr) =
            (
                gencde (arg1, ToX0, NotEnd, loopAddr);
                indexToAbsoluteAddress(X0, X0, cvec);
                (* Load the value and tag it. *)
                gen(loadRegScaled{regT=X0, regN=X0, unitOffset=0}, cvec);
                (* Tag the result. *)
                gen(logicalShiftLeft{shift=0w1, regN=X0, regD=X0}, cvec);
                gen(bitwiseOrImmediate{bits=0w1, regN=X0, regD=X0}, cvec)
            )

        |   genUnary(SignedToLongWord, arg1, loopAddr) =
            (
                gencde (arg1, ToX0, NotEnd, loopAddr);
                gen(arithmeticShiftRight{shift=0w1, regN=X0, regD=X1}, cvec);
                boxLargeWord(X1, cvec)
            )

        |   genUnary(UnsignedToLongWord, arg1, loopAddr) =
            (
                gencde (arg1, ToX0, NotEnd, loopAddr);
                gen(logicalShiftRight{shift=0w1, regN=X0, regD=X1}, cvec);
                boxLargeWord(X1, cvec)
            )

        |   genUnary(RealAbs PrecDouble, arg1, loopAddr) =
            (
                gencde (arg1, ToX0, NotEnd, loopAddr);
                unboxDouble(X0, X0, V0, cvec);
                gen(loadRegScaledDouble{regT=V0, regN=X0, unitOffset=0}, cvec);
                gen(absDouble{regN=V0, regD=V0}, cvec);
                boxDouble(V0, cvec)
            )

        |   genUnary(RealNeg PrecDouble, arg1, loopAddr) =
            (
                gencde (arg1, ToX0, NotEnd, loopAddr);
                unboxDouble(X0, X0, V0, cvec);
                gen(loadRegScaledDouble{regT=V0, regN=X0, unitOffset=0}, cvec);
                gen(negDouble{regN=V0, regD=V0}, cvec);
                boxDouble(V0, cvec)
            )

        |   genUnary(RealFixedInt PrecDouble, arg1, loopAddr) =
            (
                gencde (arg1, ToX0, NotEnd, loopAddr);
                (* Shift to remove the tag. *)
                gen(arithmeticShiftRight{shift=0w1, regN=X0, regD=X0}, cvec);
                gen(convertIntToDouble{regN=X0, regD=V0}, cvec);
                boxDouble(V0, cvec)
            )

        |   genUnary(RealAbs PrecSingle, arg1, loopAddr) =
            (
                gencde (arg1, ToX0, NotEnd, loopAddr);
<<<<<<< HEAD
                gen(logicalShiftRight{shift=0w32, regN=X0, regD=X0}, cvec);
                gen(moveGeneralToFloat{regN=X0, regD=V0}, cvec);
                gen(absFloat{regN=V0, regD=V0}, cvec);
                gen(moveFloatToGeneral{regN=V0, regD=X0}, cvec);
                gen(logicalShiftLeft{shift=0w32, regN=X0, regD=X0}, cvec);
                gen(bitwiseOrImmediate{regN=X0, regD=X0, bits=0w1}, cvec)
=======
                unboxOrUntagSingle(X0, X0, V0, cvec);
                gen(absFloat{regN=V0, regD=V0}, cvec);
                boxOrTagFloat(V0, cvec)
>>>>>>> f9a61555
            )

        |   genUnary(RealNeg PrecSingle, arg1, loopAddr) =
            (
                gencde (arg1, ToX0, NotEnd, loopAddr);
<<<<<<< HEAD
                gen(logicalShiftRight{shift=0w32, regN=X0, regD=X0}, cvec);
                gen(moveGeneralToFloat{regN=X0, regD=V0}, cvec);
                gen(negFloat{regN=V0, regD=V0}, cvec);
                gen(moveFloatToGeneral{regN=V0, regD=X0}, cvec);
                gen(logicalShiftLeft{shift=0w32, regN=X0, regD=X0}, cvec);
                gen(bitwiseOrImmediate{regN=X0, regD=X0, bits=0w1}, cvec)
=======
                unboxOrUntagSingle(X0, X0, V0, cvec);
                gen(negFloat{regN=V0, regD=V0}, cvec);
                boxOrTagFloat(V0, cvec)
>>>>>>> f9a61555
            )

        |   genUnary(RealFixedInt PrecSingle, arg1, loopAddr) =
            (
                gencde (arg1, ToX0, NotEnd, loopAddr);
<<<<<<< HEAD
                 (* Shift to remove the tag. *)
                gen(arithmeticShiftRight{shift=0w1, regN=X0, regD=X0}, cvec);
                gen(convertIntToFloat{regN=X0, regD=V0}, cvec);
                gen(moveFloatToGeneral{regN=V0, regD=X0}, cvec);
                gen(logicalShiftLeft{shift=0w32, regN=X0, regD=X0}, cvec);
                gen(bitwiseOrImmediate{regN=X0, regD=X0, bits=0w1}, cvec)
=======
                (* Shift to remove the tag. *)
                gen(arithmeticShiftRight{wordSize=WordSize64, shift=0w1, regN=X0, regD=X0}, cvec);
                gen((if is32in64 then convertInt32ToFloat else convertIntToFloat){regN=X0, regD=V0}, cvec);
                boxOrTagFloat(V0, cvec)
>>>>>>> f9a61555
           )

        |   genUnary(FloatToDouble, arg1, loopAddr) =
            (
                gencde (arg1, ToX0, NotEnd, loopAddr);
<<<<<<< HEAD
                gen(logicalShiftRight{shift=0w32, regN=X0, regD=X0}, cvec);
                gen(moveGeneralToFloat{regN=X0, regD=V0}, cvec);
=======
                unboxOrUntagSingle(X0, X0, V0, cvec);
>>>>>>> f9a61555
                gen(convertFloatToDouble{regN=V0, regD=V0}, cvec);
                boxDouble(V0, cvec)
            )

        |   genUnary(DoubleToFloat, arg1, loopAddr) =
            (
                gencde (arg1, ToX0, NotEnd, loopAddr);
                (* Convert double to float using current rounding mode. *)
                unboxDouble(X0, X0, V0, cvec);
                gen(loadRegScaledDouble{regT=V0, regN=X0, unitOffset=0}, cvec);
                gen(convertDoubleToFloat{regN=V0, regD=V0}, cvec);
<<<<<<< HEAD
                gen(moveFloatToGeneral{regN=V0, regD=X0}, cvec);
                gen(logicalShiftLeft{shift=0w32, regN=X0, regD=X0}, cvec);
                gen(bitwiseOrImmediate{regN=X0, regD=X0, bits=0w1}, cvec)
=======
                boxOrTagFloat(V0, cvec)
>>>>>>> f9a61555
            )

        |   genUnary(RealToInt (PrecDouble, rnding), arg1, loopAddr) =
            (
                gencde (arg1, ToX0, NotEnd, loopAddr);
                (* We could get an overflow in either the conversion to integer
                   or in the conversion to a tagged value.  Fortunately if the
                   conversion detects an overflow it sets the result to a
                   value that will cause an overflow in the addition. *)
                unboxDouble(X0, X0, V0, cvec);
                gen(loadRegScaledDouble{regT=V0, regN=X0, unitOffset=0}, cvec);
<<<<<<< HEAD
                gen(convertDoubleToInt rnding {regN=V0, regD=X0}, cvec);
                gen(addSShiftedReg{regM=X0, regN=X0, regD=X0, shift=ShiftNone}, cvec);
                gen(bitwiseOrImmediate{regN=X0, regD=X0, bits=0w1}, cvec);
=======
                if is32in64
                then
                (
                    gen(convertDoubleToInt32 rnding {regN=V0, regD=X0}, cvec);
                    gen(addSShiftedReg32{regM=X0, regN=X0, regD=X0, shift=ShiftNone}, cvec)
                )
                else
                (
                    gen(convertDoubleToInt rnding {regN=V0, regD=X0}, cvec);
                    gen(addSShiftedReg{regM=X0, regN=X0, regD=X0, shift=ShiftNone}, cvec)
                );
                gen(bitwiseOrImmediate{regN=X0, regD=X0, wordSize=WordSize64, bits=0w1}, cvec);
>>>>>>> f9a61555
                checkOverflow cvec
            )

        |   genUnary(RealToInt (PrecSingle, rnding), arg1, loopAddr) =
            (
                gencde (arg1, ToX0, NotEnd, loopAddr);
<<<<<<< HEAD
                gen(logicalShiftRight{shift=0w32, regN=X0, regD=X0}, cvec);
                gen(moveGeneralToFloat{regN=X0, regD=V0}, cvec);
                gen(convertFloatToInt rnding {regN=V0, regD=X0}, cvec);
=======
                unboxOrUntagSingle(X0, X0, V0, cvec);
                if is32in64
                then
                (
                    gen(convertFloatToInt32 rnding {regN=V0, regD=X0}, cvec);
                    gen(addSShiftedReg32{regM=X0, regN=X0, regD=X0, shift=ShiftNone}, cvec)
                )
                else
                (
                    gen(convertFloatToInt rnding {regN=V0, regD=X0}, cvec);
                    gen(addSShiftedReg{regM=X0, regN=X0, regD=X0, shift=ShiftNone}, cvec)
                );
>>>>>>> f9a61555
                gen(addSShiftedReg{regM=X0, regN=X0, regD=X0, shift=ShiftNone}, cvec);
                gen(bitwiseOrImmediate{regN=X0, regD=X0, bits=0w1}, cvec);
                checkOverflow cvec
            )

        |   genUnary(TouchAddress, arg1, loopAddr) =
            (
                gencde (arg1, ToX0, NotEnd, loopAddr);
                topInX0 := false (* Discard this *)
            )

        |   genUnary(AllocCStack, arg1, loopAddr) =
            (
                gencde (arg1, ToX0, NotEnd, loopAddr);
                (* Allocate space on the stack.  The higher levels have already aligned
                   the size to a multiple of 16. *)
                (* Remove the tag and then use add-extended.  This can use SP unlike
                   the shifted case. *)
                gen(logicalShiftRight{shift=0w1, regN=X0, regD=X0}, cvec);
                gen(subExtendedReg{regM=X0, regN=XSP, regD=XSP, extend=ExtUXTX 0w0}, cvec);
                (* The result is a large-word.  We can't box SP directly.
                   We have to use add here to get the SP into X1 instead of the usual move. *)
                gen(addImmediate{regN=XSP, regD=X1, immed=0w0, shifted=false}, cvec);
                boxLargeWord(X1, cvec)
            )

        |   genUnary(LockMutex, arg1, loopAddr) =
            (* The earliest versions of the Arm8 do not have the LDADD instruction which
               will do this directly.  To preserve compatibility we use LDAXR/STLXR
               which require a loop. *)
            let
                val loopLabel = createLabel()
                (* For the moment don't try to use a spin lock. *)
            in
                gencde (arg1, ToX0, NotEnd, loopAddr);
                indexToAbsoluteAddress(X0, X0, cvec);
                gen(setLabel loopLabel, cvec);
                (* Get the original value into X1. *)
                gen(loadAcquireExclusiveRegister{regN=X0, regT=X1}, cvec);
                (* Add and put the result into X2 *)
                gen(addImmediate{regN=X1, regD=X2, immed=0w1, shifted=false}, cvec);
                (* Store the result of the addition. W4 will be zero if this succeeded. *)
                gen(storeReleaseExclusiveRegister{regS=X4, regT=X2, regN=X0}, cvec);
                gen(compareBranchNonZero32(X4, loopLabel), cvec);
                (* Put in the memory barrier. *)
                gen(dmbIsh, cvec);
                (* The result is true if the old value was zero. *)
                gen(subSImmediate{regN=X1, regD=XZero, immed=0w0, shifted=false}, cvec);
                setBooleanCondition(X0, condEqual, cvec)                
            end

        |   genUnary(TryLockMutex, arg1, loopAddr) =
            (* Could use LDUMAXAL to set it the greater of the current value or 1. *)
            let
                val loopLabel = createLabel() and exitLabel = createLabel()
            in
                gencde (arg1, ToX0, NotEnd, loopAddr);
                indexToAbsoluteAddress(X0, X0, cvec);
                gen(setLabel loopLabel, cvec);
                (* Get the original value into X1. *)
                gen(loadAcquireExclusiveRegister{regN=X0, regT=X1}, cvec);
                (* If it is non-zero the lock is already taken. *)
                gen(compareBranchNonZero(X1, exitLabel), cvec);
                genList(loadNonAddress(X2, 0w1), cvec);
                (* Store zero into the memory. W4 will be zero if this succeeded. *)
                gen(storeReleaseExclusiveRegister{regS=X4, regT=X2, regN=X0}, cvec);
                gen(compareBranchNonZero32(X4, loopLabel), cvec);
                gen(setLabel exitLabel, cvec);
                gen(dmbIsh, cvec);
                (* The result is true if the old value was zero. *)
                gen(subSImmediate{regN=X1, regD=XZero, immed=0w0, shifted=false}, cvec);
                setBooleanCondition(X0, condEqual, cvec)
            end

        |   genUnary(UnlockMutex, arg1, loopAddr) =
            (* Could use SWAPAL *)
            let
                val loopLabel = createLabel()
            in
                gencde (arg1, ToX0, NotEnd, loopAddr);
                indexToAbsoluteAddress(X0, X0, cvec);
                gen(setLabel loopLabel, cvec);
                (* Get the original value into X1. *)
                gen(loadAcquireExclusiveRegister{regN=X0, regT=X1}, cvec);
                (* Store zero into the memory. W4 will be zero if this succeeded. *)
                gen(storeReleaseExclusiveRegister{regS=X4, regT=XZero, regN=X0}, cvec);
                gen(compareBranchNonZero32(X4,  loopLabel), cvec);
                (* Put in the memory barrier. *)
                gen(dmbIsh, cvec);
                (* The result is true if the old value was 1. *)
                gen(subSImmediate{regN=X1, regD=XZero, immed=0w1, shifted=false}, cvec);
                setBooleanCondition(X0, condEqual, cvec)
            end

        and genBinary(WordComparison{test, isSigned}, arg1, arg2, loopAddr) =
            let
                val cond =
                    case (test, isSigned) of
                        (TestEqual,         _) => condEqual
                    |   (TestLess,          true) => condSignedLess
                    |   (TestLessEqual,     true) => condSignedLessEq
                    |   (TestGreater,       true) => condSignedGreater
                    |   (TestGreaterEqual,  true) => condSignedGreaterEq
                    |   (TestLess,          false) => condCarryClear
                    |   (TestLessEqual,     false) => condUnsignedLowOrEq
                    |   (TestGreater,       false) => condUnsignedHigher
                    |   (TestGreaterEqual,  false) => condCarrySet
                    |   (TestUnordered,     _) => raise InternalError "WordComparison: TestUnordered"
            in
                gencde (arg1, ToStack, NotEnd, loopAddr);
                gencde (arg2, ToX0, NotEnd, loopAddr);
                decsp();
                genPopReg(X1, cvec); (* First argument. *)
                comparePolyRegs(X1, X0, cvec);
                setBooleanCondition(X0, cond, cvec)
            end

        |   genBinary(PointerEq, arg1, arg2, loopAddr) =
            (
                gencde (arg1, ToStack, NotEnd, loopAddr);
                gencde (arg2, ToX0, NotEnd, loopAddr);
                decsp();
                genPopReg(X1, cvec); (* First argument. *)
                comparePolyRegs(X1, X0, cvec);
                setBooleanCondition(X0, condEqual, cvec)
            )

        |   genBinary(FixedPrecisionArith ArithAdd, arg1, arg2, loopAddr) =
            (
                gencde (arg1, ToStack, NotEnd, loopAddr);
                gencde (arg2, ToX0, NotEnd, loopAddr);
                decsp();
                (* Subtract the tag bit. *)
                gen(subImmediate{regN=X0, regD=X0, immed=0w1, shifted=false}, cvec);
                genPopReg(X1, cvec);
                (* Add and set the flag bits *)
                gen((if is32in64 then addSShiftedReg32 else addSShiftedReg)
                    {regN=X1, regM=X0, regD=X0, shift=ShiftNone}, cvec);
                checkOverflow cvec
            )

        |   genBinary(FixedPrecisionArith ArithSub, arg1, arg2, loopAddr) =
            (
                gencde (arg1, ToStack, NotEnd, loopAddr);
                gencde (arg2, ToX0, NotEnd, loopAddr);
                decsp();
                (* Subtract the tag bit. *)
                gen(subImmediate{regN=X0, regD=X0, immed=0w1, shifted=false}, cvec);
                genPopReg(X1, cvec);
                (* Subtract and set the flag bits *)
                gen((if is32in64 then subSShiftedReg32 else subSShiftedReg)
                    {regN=X1, regM=X0, regD=X0, shift=ShiftNone}, cvec);
                checkOverflow cvec
            )

        |   genBinary(FixedPrecisionArith ArithMult, arg1, arg2, loopAddr) =
            let
                (* There's no simple way of detecting overflow.  We have to compute the
                   high-order word and then check that it is either all zeros with
                   the sign bit zero or all ones with the sign bit one. *)
                val noOverflow = createLabel()
            in
                gencde (arg1, ToStack, NotEnd, loopAddr);
                gencde (arg2, ToX0, NotEnd, loopAddr);
                decsp();
                (* Compute the result in the same way as for Word.* apart from the
                   arithmetic shift. *)
                genPopReg(X1, cvec);
<<<<<<< HEAD
                (* Shift to remove the tags on one argument suing . *)
                gen(arithmeticShiftRight{regN=X0, regD=X2, shift=0w1}, cvec);
                (* Remove the tag on the other. *)
                gen(bitwiseAndImmediate{regN=X1, regD=X1, bits=tagBitMask}, cvec);
                gen(multiplyAndAdd{regM=X1, regN=X2, regA=XZero, regD=X0}, cvec);
                (* Put back the tag. *)
                gen(bitwiseOrImmediate{regN=X0, regD=X0, bits=0w1}, cvec);
                (* Compute the high order part into X2 *)
                gen(signedMultiplyHigh{regM=X1, regN=X2, regD=X2}, cvec);
                (* Compare with the sign bit of the result. *)
                gen(subSShiftedReg{regD=XZero, regN=X2, regM=X0, shift=ShiftASR 0w63}, cvec);
=======
                (* Shift to remove the tags on one argument. *)
                gen(arithmeticShiftRight{regN=X0, regD=X2, wordSize=WordSize64, shift=0w1}, cvec);
                (* Remove the tag on the other. *)
                gen(bitwiseAndImmediate{regN=X1, regD=X1, wordSize=WordSize64, bits=tagBitMask}, cvec);
                if is32in64
                then
                (
                    (* Multiply two 32-bit quantities. *)
                    gen(signedMultiplyAndAddLong{regM=X1, regN=X2, regA=XZero, regD=X0}, cvec);
                    (* Get the top word which should be either all ones or all zeros. *)
                    gen(arithmeticShiftRight{wordSize=WordSize64, shift=0w32, regN=X0, regD=X2}, cvec);
                    (* The result is in X0 *)
                    gen(bitwiseOrImmediate{regN=X0, regD=X0, wordSize=WordSize32 (* just 32  bits *), bits=0w1}, cvec);
                    (* Compare with the sign bit of the result. *)
                    gen(subSShiftedReg32{regD=XZero, regN=X2, regM=X0, shift=ShiftASR 0w31}, cvec)
                )
                else
                (
                    gen(multiplyAndAdd{regM=X1, regN=X2, regA=XZero, regD=X0}, cvec);
                    (* Put back the tag. *)
                    gen(bitwiseOrImmediate{regN=X0, regD=X0, wordSize=WordSize64, bits=0w1}, cvec);
                    (* Compute the high order part into X2 *)
                    gen(signedMultiplyHigh{regM=X1, regN=X2, regD=X2}, cvec);
                    (* Compare with the sign bit of the result. *)
                    gen(subSShiftedReg{regD=XZero, regN=X2, regM=X0, shift=ShiftASR 0w63}, cvec)
                );
>>>>>>> f9a61555
                gen(conditionalBranch(condEqual, noOverflow), cvec);
                gen(loadAddressConstant(X0, toMachineWord Overflow), cvec);
                gen(loadRegScaled{regT=X_MLStackPtr, regN=X_MLAssemblyInt, unitOffset=exceptionHandlerOffset}, cvec);
                gen(loadRegScaled{regT=X1, regN=X_MLStackPtr, unitOffset=0}, cvec);
                gen(branchRegister X1, cvec);
                gen(setLabel noOverflow, cvec)
            end

        |   genBinary(FixedPrecisionArith ArithQuot, arg1, arg2, loopAddr) =
            (
                gencde (arg1, ToStack, NotEnd, loopAddr);
                gencde (arg2, ToX0, NotEnd, loopAddr);
                decsp();
                (* The word version avoids an extra shift.  Don't do that here at least
                   for the moment.  Division by zero and overflow are checked for at
                   the higher level. *)
                genPopReg(X1, cvec);
                (* Shift to remove the tags on the arguments *)
<<<<<<< HEAD
                gen(arithmeticShiftRight{regN=X0, regD=X0, shift=0w1}, cvec);
                gen(arithmeticShiftRight{regN=X1, regD=X1, shift=0w1}, cvec);
                gen(signedDivide{regM=X0, regN=X1, regD=X0}, cvec);
=======
                gen(arithmeticShiftRight{regN=X0, regD=X0, wordSize=WordSize64, shift=0w1}, cvec);
                gen(arithmeticShiftRight{regN=X1, regD=X1, wordSize=WordSize64, shift=0w1}, cvec);
                gen((if is32in64 then signedDivide32 else signedDivide){regM=X0, regN=X1, regD=X0}, cvec);
>>>>>>> f9a61555
                (* Restore the tag. *)
                gen(logicalShiftLeft{regN=X0, regD=X0, shift=0w1}, cvec);
                gen(bitwiseOrImmediate{regN=X0, regD=X0, bits=0w1}, cvec)
            )

        |   genBinary(FixedPrecisionArith ArithRem, arg1, arg2, loopAddr) =
            (
                gencde (arg1, ToStack, NotEnd, loopAddr);
                gencde (arg2, ToX0, NotEnd, loopAddr);
                decsp();
                (* For the moment we remove the tags and then retag afterwards.  The word
                   version avoids this but at least for the moment we do it the longer way. *)
                (* There's no direct way to get the remainder - have to use divide and multiply. *)
                genPopReg(X1, cvec);
                (* Shift to remove the tags on the arguments *)
<<<<<<< HEAD
                gen(arithmeticShiftRight{regN=X0, regD=X0, shift=0w1}, cvec);
                gen(arithmeticShiftRight{regN=X1, regD=X1, shift=0w1}, cvec);
                gen(signedDivide{regM=X0, regN=X1, regD=X2}, cvec);
=======
                gen(arithmeticShiftRight{regN=X0, regD=X0, wordSize=WordSize64, shift=0w1}, cvec);
                gen(arithmeticShiftRight{regN=X1, regD=X1, wordSize=WordSize64, shift=0w1}, cvec);
                gen((if is32in64 then signedDivide32 else signedDivide){regM=X0, regN=X1, regD=X2}, cvec);
>>>>>>> f9a61555
                (* X0 = X1 - (X2/X0)*X0 *)
                gen((if is32in64 then multiplyAndSub32 else multiplyAndSub){regM=X2, regN=X0, regA=X1, regD=X0}, cvec);
                (* Restore the tag. *)
                gen(logicalShiftLeft{regN=X0, regD=X0, shift=0w1}, cvec);
                gen(bitwiseOrImmediate{regN=X0, regD=X0, bits=0w1}, cvec)
            )

        |   genBinary(FixedPrecisionArith ArithDiv, _, _, _) =
                raise InternalError "unimplemented operation: FixedPrecisionArith ArithDiv"

        |   genBinary(FixedPrecisionArith ArithMod, _, _, _) =
                raise InternalError "unimplemented operation: FixedPrecisionArith ArithMod"

        |   genBinary(WordArith ArithAdd, arg1, arg2, loopAddr) =
            (
                gencde (arg1, ToStack, NotEnd, loopAddr);
                gencde (arg2, ToX0, NotEnd, loopAddr);
                decsp();
                (* Subtract the tag bit. *)
                gen(subImmediate{regN=X0, regD=X0, immed=0w1, shifted=false}, cvec);
                genPopReg(X1, cvec);
                gen((if is32in64 then addShiftedReg32 else addShiftedReg){regN=X1, regM=X0, regD=X0, shift=ShiftNone}, cvec)
            )

        |   genBinary(WordArith ArithSub, arg1, arg2, loopAddr) =
            (
                gencde (arg1, ToStack, NotEnd, loopAddr);
                gencde (arg2, ToX0, NotEnd, loopAddr);
                decsp();
                (* Subtract the tag bit. *)
                gen(subImmediate{regN=X0, regD=X0, immed=0w1, shifted=false}, cvec);
                genPopReg(X1, cvec);
                gen((if is32in64 then subShiftedReg32 else subShiftedReg){regN=X1, regM=X0, regD=X0, shift=ShiftNone}, cvec)
            )

        |   genBinary(WordArith ArithMult, arg1, arg2, loopAddr) =
            (
                gencde (arg1, ToStack, NotEnd, loopAddr);
                gencde (arg2, ToX0, NotEnd, loopAddr);
                decsp();
                genPopReg(X1, cvec);
                (* Shift to remove the tags on one argument. *)
                gen(logicalShiftRight{regN=X0, regD=X0, shift=0w1}, cvec);
                (* Remove the tag on the other. *)
<<<<<<< HEAD
                gen(bitwiseAndImmediate{regN=X1, regD=X1, bits=tagBitMask}, cvec);
                gen(multiplyAndAdd{regM=X1, regN=X0, regA=XZero, regD=X0}, cvec);
=======
                gen(bitwiseAndImmediate{regN=X1, regD=X1, wordSize=WordSize64, bits=tagBitMask}, cvec);
                gen((if is32in64 then multiplyAndAdd32 else multiplyAndAdd)
                    {regM=X1, regN=X0, regA=XZero, regD=X0}, cvec);
>>>>>>> f9a61555
                (* Put back the tag. *)
                gen(bitwiseOrImmediate{regN=X0, regD=X0, bits=0w1}, cvec)
            )

        |   genBinary(WordArith ArithDiv, arg1, arg2, loopAddr) =
            (
                gencde (arg1, ToStack, NotEnd, loopAddr);
                gencde (arg2, ToX0, NotEnd, loopAddr);
                decsp();
                genPopReg(X1, cvec);
                (* Shift to remove the tag on the divisor *)
                gen(logicalShiftRight{regN=X0, regD=X0, shift=0w1}, cvec);
                (* Untag but don't shift the dividend. *)
<<<<<<< HEAD
                gen(bitwiseAndImmediate{regN=X1, regD=X1, bits=tagBitMask}, cvec);
                gen(unsignedDivide{regM=X0, regN=X1, regD=X0}, cvec);
=======
                gen(bitwiseAndImmediate{regN=X1, regD=X1, wordSize=WordSize64, bits=tagBitMask}, cvec);
                gen((if is32in64 then unsignedDivide32 else unsignedDivide){regM=X0, regN=X1, regD=X0}, cvec);
>>>>>>> f9a61555
                (* Restore the tag: Note: it may already be set depending on the result of
                   the division. *)
                gen(bitwiseOrImmediate{regN=X0, regD=X0, bits=0w1}, cvec)
            )

        |   genBinary(WordArith ArithMod, arg1, arg2, loopAddr) =
            (
                gencde (arg1, ToStack, NotEnd, loopAddr);
                gencde (arg2, ToX0, NotEnd, loopAddr);
                decsp();
                (* There's no direct way to get the remainder - have to use divide and multiply. *)
                genPopReg(X1, cvec);
                (* Shift to remove the tag on the divisor *)
                gen(logicalShiftRight{regN=X0, regD=X0, shift=0w1}, cvec);
                (* Untag but don't shift the dividend. *)
<<<<<<< HEAD
                gen(bitwiseAndImmediate{regN=X1, regD=X2, bits=tagBitMask}, cvec);
                gen(unsignedDivide{regM=X0, regN=X2, regD=X2}, cvec);
=======
                gen(bitwiseAndImmediate{regN=X1, regD=X2, wordSize=WordSize64, bits=tagBitMask}, cvec);
                gen((if is32in64 then unsignedDivide32 else unsignedDivide){regM=X0, regN=X2, regD=X2}, cvec);
>>>>>>> f9a61555
                (* Clear the bottom bit before the multiplication. *)
                gen(bitwiseAndImmediate{regN=X2, regD=X2, bits=tagBitMask}, cvec);
                (* X0 = X1 - (X2/X0)*X0 *)
                gen((if is32in64 then multiplyAndSub32 else multiplyAndSub){regM=X2, regN=X0, regA=X1, regD=X0}, cvec)
                (* Because we're subtracting from the original, tagged, dividend
                   the result is tagged. *)
            )

        |   genBinary(WordArith _, _, _, _) = raise InternalError "WordArith - unimplemented instruction"

        |   genBinary(WordLogical LogicalAnd, arg1, arg2, loopAddr) =
            (
                gencde (arg1, ToStack, NotEnd, loopAddr);
                gencde (arg2, ToX0, NotEnd, loopAddr);
                decsp();
                genPopReg(X1, cvec);
                (* Since they're both tagged the tag bit is preserved. *)
                gen(andShiftedReg{regN=X1, regM=X0, regD=X0, shift=ShiftNone}, cvec)
            )

        |   genBinary(WordLogical LogicalOr, arg1, arg2, loopAddr) =
            (
                gencde (arg1, ToStack, NotEnd, loopAddr);
                gencde (arg2, ToX0, NotEnd, loopAddr);
                decsp();
                genPopReg(X1, cvec);
                (* Since they're both tagged the tag bit is preserved. *)
                gen(orrShiftedReg{regN=X1, regM=X0, regD=X0, shift=ShiftNone}, cvec)
            )

        |   genBinary(WordLogical LogicalXor, arg1, arg2, loopAddr) =
            (
                gencde (arg1, ToStack, NotEnd, loopAddr);
                gencde (arg2, ToX0, NotEnd, loopAddr);
                decsp();
                genPopReg(X1, cvec);
                (* Have to restore the tag bit because that will be cleared. *)
                gen(eorShiftedReg{regN=X1, regM=X0, regD=X0, shift=ShiftNone}, cvec);
                gen(bitwiseOrImmediate{regN=X0, regD=X0, bits=0w1}, cvec)
            )

            (* Shifts: ARM64 shifts are taken modulo the word length but that's
               dealt with at a higher level. *)
        |   genBinary(WordShift ShiftLeft, arg1, arg2, loopAddr) =
            (
                gencde (arg1, ToStack, NotEnd, loopAddr);
                gencde (arg2, ToX0, NotEnd, loopAddr);
                decsp();
                genPopReg(X1, cvec);
                (* Remove the tag from value we're shifting. *)
                gen(bitwiseAndImmediate{regN=X1, regD=X1, bits=tagBitMask}, cvec);
                (* Untag the shift amount.  Can use 32-bit op here. *)
<<<<<<< HEAD
                gen(logicalShiftRight32{regN=X0, regD=X0, shift=0w1}, cvec);
                gen(logicalShiftLeftVariable{regM=X0, regN=X1, regD=X0}, cvec);
=======
                gen(logicalShiftRight{regN=X0, regD=X0, wordSize=WordSize32, shift=0w1}, cvec);
                gen((if is32in64 then logicalShiftLeftVariable32 else logicalShiftLeftVariable)
                    {regM=X0, regN=X1, regD=X0}, cvec);
>>>>>>> f9a61555
                (* Put back the tag. *)
                gen(bitwiseOrImmediate{regN=X0, regD=X0, bits=0w1}, cvec)
            )

        |   genBinary(WordShift ShiftRightLogical, arg1, arg2, loopAddr) =
            (
                gencde (arg1, ToStack, NotEnd, loopAddr);
                gencde (arg2, ToX0, NotEnd, loopAddr);
                decsp();
                genPopReg(X1, cvec);
                (* Don't need to remove the tag. *)
                (* Untag the shift amount.  Can use 32-bit op here. *)
                gen(logicalShiftRight32{regN=X0, regD=X0, shift=0w1}, cvec);
                gen(logicalShiftRightVariable{regM=X0, regN=X1, regD=X0}, cvec);
                (* Put back the tag. *)
                gen(bitwiseOrImmediate{regN=X0, regD=X0, bits=0w1}, cvec)
            )

        |   genBinary(WordShift ShiftRightArithmetic, arg1, arg2, loopAddr) =
            (
                gencde (arg1, ToStack, NotEnd, loopAddr);
                gencde (arg2, ToX0, NotEnd, loopAddr);
                decsp();
                genPopReg(X1, cvec);
                (* Don't need to remove the tag. *)
                (* Untag the shift amount.  Can use 32-bit op here. *)
                gen(logicalShiftRight32{regN=X0, regD=X0, shift=0w1}, cvec);
                gen(arithmeticShiftRightVariable{regM=X0, regN=X1, regD=X0}, cvec);
                (* Put back the tag. *)
                gen(bitwiseOrImmediate{regN=X0, regD=X0, bits=0w1}, cvec)
            )

        |   genBinary(AllocateByteMemory, arg1, arg2, loopAddr) =
            (* Allocate memory for byte data.  Unlike for word data it is not necessary to
               initialise it before any further allocation provided it has the mutable bit
               set. *)
            (
                gencde (arg1, ToStack, NotEnd, loopAddr);
                gencde (arg2, ToX0, NotEnd, loopAddr);
                decsp();
                (* Load and untag the size and flags.  The size is the number of words even
                   though this is byte data. *)
                gen(logicalShiftRight32{regN=X0, regD=X0, shift=0w1}, cvec);
                genPopReg(X1, cvec);
                gen(logicalShiftRight{regN=X1, regD=X1, shift=0w1}, cvec);
                allocateVariableSize({sizeReg=X1, flagsReg=X0, resultReg=X2}, cvec);
                gen(moveRegToReg{sReg=X2, dReg=X0}, cvec);
                absoluteAddressToIndex(X0, cvec)
            )

        |   genBinary(LargeWordComparison test, arg1, arg2, loopAddr) =
            let
                val cond =
                    case test of
                        TestEqual => condEqual
                    |   TestLess => condCarryClear
                    |   TestLessEqual => condUnsignedLowOrEq
                    |   TestGreater => condUnsignedHigher
                    |   TestGreaterEqual => condCarrySet
                    |   TestUnordered => raise InternalError "LargeWordComparison: TestUnordered"
            in
                gencde (arg1, ToStack, NotEnd, loopAddr);
                gencde (arg2, ToX0, NotEnd, loopAddr);
                decsp();
                (* The values are boxed so have to be loaded first. *)
                genPopReg(X1, cvec);
                unboxLargeWord(X0, X0, cvec);
                unboxLargeWord(X1, X1, cvec);
                compareRegs(X1, X0, cvec);
                setBooleanCondition(X0, cond, cvec)
            end

        |   genBinary(LargeWordArith ArithAdd, arg1, arg2, loopAddr) =
            (
                gencde (arg1, ToStack, NotEnd, loopAddr);
                gencde (arg2, ToX0, NotEnd, loopAddr);
                decsp();
                genPopReg(X1, cvec);
                unboxLargeWord(X0, X0, cvec);
                unboxLargeWord(X1, X1, cvec);
                gen(addShiftedReg{regN=X1, regM=X0, regD=X1, shift=ShiftNone}, cvec);
                boxLargeWord(X1, cvec)
            )

        |   genBinary(LargeWordArith ArithSub, arg1, arg2, loopAddr) =
            (
                gencde (arg1, ToStack, NotEnd, loopAddr);
                gencde (arg2, ToX0, NotEnd, loopAddr);
                decsp();
                genPopReg(X1, cvec);
                unboxLargeWord(X0, X0, cvec);
                unboxLargeWord(X1, X1, cvec);
                gen(subShiftedReg{regN=X1, regM=X0, regD=X1, shift=ShiftNone}, cvec);
                boxLargeWord(X1, cvec)
            )

        |   genBinary(LargeWordArith ArithMult, arg1, arg2, loopAddr) =
            (
                gencde (arg1, ToStack, NotEnd, loopAddr);
                gencde (arg2, ToX0, NotEnd, loopAddr);
                decsp();
                genPopReg(X1, cvec);
                unboxLargeWord(X0, X0, cvec);
                unboxLargeWord(X1, X1, cvec);
                gen(multiplyAndAdd{regM=X1, regN=X0, regA=XZero, regD=X1}, cvec);
                boxLargeWord(X1, cvec)
            )

        |   genBinary(LargeWordArith ArithDiv, arg1, arg2, loopAddr) =
            (
                gencde (arg1, ToStack, NotEnd, loopAddr);
                gencde (arg2, ToX0, NotEnd, loopAddr);
                decsp();
                genPopReg(X1, cvec);
                unboxLargeWord(X0, X0, cvec);
                unboxLargeWord(X1, X1, cvec);
                gen(unsignedDivide{regM=X0, regN=X1, regD=X1}, cvec);
                boxLargeWord(X1, cvec)
            )

        |   genBinary(LargeWordArith ArithMod, arg1, arg2, loopAddr) =
            (
                gencde (arg1, ToStack, NotEnd, loopAddr);
                gencde (arg2, ToX0, NotEnd, loopAddr);
                decsp();
                genPopReg(X1, cvec);
                unboxLargeWord(X0, X0, cvec);
                unboxLargeWord(X1, X1, cvec);
                gen(unsignedDivide{regM=X0, regN=X1, regD=X2}, cvec);
                gen(multiplyAndSub{regM=X2, regN=X0, regA=X1, regD=X1}, cvec);
                boxLargeWord(X1, cvec)
            )

        |   genBinary(LargeWordArith _, _, _, _) =
                raise InternalError "LargeWordArith - unimplemented instruction"

        |   genBinary(LargeWordLogical LogicalAnd, arg1, arg2, loopAddr) =
            (
                gencde (arg1, ToStack, NotEnd, loopAddr);
                gencde (arg2, ToX0, NotEnd, loopAddr);
                decsp();
                genPopReg(X1, cvec);
                unboxLargeWord(X0, X0, cvec);
                unboxLargeWord(X1, X1, cvec);
                gen(andShiftedReg{regN=X1, regM=X0, regD=X1, shift=ShiftNone}, cvec);
                boxLargeWord(X1, cvec)
            )

        |   genBinary(LargeWordLogical LogicalOr, arg1, arg2, loopAddr) =
            (
                gencde (arg1, ToStack, NotEnd, loopAddr);
                gencde (arg2, ToX0, NotEnd, loopAddr);
                decsp();
                genPopReg(X1, cvec);
                unboxLargeWord(X0, X0, cvec);
                unboxLargeWord(X1, X1, cvec);
                gen(orrShiftedReg{regN=X1, regM=X0, regD=X1, shift=ShiftNone}, cvec);
                boxLargeWord(X1, cvec)
            )

        |   genBinary(LargeWordLogical LogicalXor, arg1, arg2, loopAddr) =
            (
                gencde (arg1, ToStack, NotEnd, loopAddr);
                gencde (arg2, ToX0, NotEnd, loopAddr);
                decsp();
                genPopReg(X1, cvec);
                unboxLargeWord(X0, X0, cvec);
                unboxLargeWord(X1, X1, cvec);
                gen(eorShiftedReg{regN=X1, regM=X0, regD=X1, shift=ShiftNone}, cvec);
                boxLargeWord(X1, cvec)
            )

            (* The shift is always a Word.word value i.e. tagged.  There is a check at the higher level
               that the shift does not exceed 32/64 bits. *)
        |   genBinary(LargeWordShift ShiftLeft, arg1, arg2, loopAddr) =
            (
                gencde (arg1, ToStack, NotEnd, loopAddr);
                gencde (arg2, ToX0, NotEnd, loopAddr);
                decsp();
                genPopReg(X1, cvec);
                unboxLargeWord(X1, X1, cvec);
                (* Untag the shift amount.  Can use 32-bit op here. *)
                gen(logicalShiftRight32{regN=X0, regD=X0, shift=0w1}, cvec);
                gen(logicalShiftLeftVariable{regM=X0, regN=X1, regD=X1}, cvec);
                boxLargeWord(X1, cvec)
            )

        |   genBinary(LargeWordShift ShiftRightLogical, arg1, arg2, loopAddr) =
            (
                gencde (arg1, ToStack, NotEnd, loopAddr);
                gencde (arg2, ToX0, NotEnd, loopAddr);
                decsp();
                genPopReg(X1, cvec);
                unboxLargeWord(X1, X1, cvec);
                (* Untag the shift amount.  Can use 32-bit op here. *)
                gen(logicalShiftRight32{regN=X0, regD=X0, shift=0w1}, cvec);
                gen(logicalShiftRightVariable{regM=X0, regN=X1, regD=X1}, cvec);
                boxLargeWord(X1, cvec)
            )

        |   genBinary(LargeWordShift ShiftRightArithmetic, arg1, arg2, loopAddr) =
            (
                gencde (arg1, ToStack, NotEnd, loopAddr);
                gencde (arg2, ToX0, NotEnd, loopAddr);
                decsp();
                genPopReg(X1, cvec);
                unboxLargeWord(X1, X1, cvec);
                (* Untag the shift amount.  Can use 32-bit op here. *)
                gen(logicalShiftRight32{regN=X0, regD=X0, shift=0w1}, cvec);
                gen(arithmeticShiftRightVariable{regM=X0, regN=X1, regD=X1}, cvec);
                boxLargeWord(X1, cvec)
            )

            (* Floating point comparisons.
               The fcmp instruction differs from integer comparison.  If either
               argument is a NaN the overflow bit is set and the other bits are
               cleared.  That means that in order to get a true result only
               if the values are not NaNs we have to test that at least one of
               C, N, or Z are set.  We use unsigned tests for < and <=
               and signed tests for > and >=. *)
        |   genBinary(RealComparison (test, PrecDouble), arg1, arg2, loopAddr) =
            let
                val cond =
                    case test of
                        TestEqual => condEqual
                    |   TestLess => condCarryClear
                    |   TestLessEqual => condUnsignedLowOrEq
                    |   TestGreater => condSignedGreater
                    |   TestGreaterEqual => condSignedGreaterEq
                    |   TestUnordered => condOverflow
            in
                gencde (arg1, ToStack, NotEnd, loopAddr);
                gencde (arg2, ToX0, NotEnd, loopAddr);
                decsp();
                genPopReg(X1, cvec);
                unboxDouble(X0, X0, V0, cvec);
                unboxDouble(X1, X1, V1, cvec);
                gen(compareDouble{regM=V0, regN=V1}, cvec);
                setBooleanCondition(X0, cond, cvec)
            end

        |   genBinary(RealComparison (test, PrecSingle), arg1, arg2, loopAddr) =
            let
                val cond =
                    case test of
                        TestEqual => condEqual
                    |   TestLess => condCarryClear
                    |   TestLessEqual => condUnsignedLowOrEq
                    |   TestGreater => condSignedGreater
                    |   TestGreaterEqual => condSignedGreaterEq
                    |   TestUnordered => condOverflow
            in
                gencde (arg1, ToStack, NotEnd, loopAddr);
                gencde (arg2, ToX0, NotEnd, loopAddr);
                decsp();
                genPopReg(X1, cvec);
<<<<<<< HEAD
                gen(logicalShiftRight{shift=0w32, regN=X0, regD=X0}, cvec);
                gen(logicalShiftRight{shift=0w32, regN=X1, regD=X1}, cvec);
                gen(moveGeneralToFloat{regN=X0, regD=V0}, cvec);
                gen(moveGeneralToFloat{regN=X1, regD=V1}, cvec);
=======
                unboxOrUntagSingle(X0, X0, V0, cvec);
                unboxOrUntagSingle(X1, X1, V1, cvec);
>>>>>>> f9a61555
                gen(compareFloat{regM=V0, regN=V1}, cvec);
                setBooleanCondition(X0, cond, cvec)
            end

        |   genBinary(RealArith (oper, PrecDouble), arg1, arg2, loopAddr) =
            let
                val operation =
                    case oper of
                        ArithAdd => addDouble
                    |   ArithSub => subtractDouble
                    |   ArithMult => multiplyDouble
                    |   ArithDiv => divideDouble
                    |   _ => raise InternalError "RealArith - unimplemented instruction"
            in
                gencde (arg1, ToStack, NotEnd, loopAddr);
                gencde (arg2, ToX0, NotEnd, loopAddr);
                decsp();
                genPopReg(X1, cvec);
                unboxDouble(X0, X0, V0, cvec);
                unboxDouble(X1, X1, V1, cvec);
                gen(operation{regM=V0, regN=V1, regD=V0}, cvec);
                boxDouble(V0, cvec)
            end

        |   genBinary(RealArith (oper, PrecSingle), arg1, arg2, loopAddr) =
            let
                val operation =
                    case oper of
                        ArithAdd => addFloat
                    |   ArithSub => subtractFloat
                    |   ArithMult => multiplyFloat
                    |   ArithDiv => divideFloat
                    |   _ => raise InternalError "RealArith - unimplemented instruction"
            in
                (* 32-bit floats are represented as the value in the top 32-bits of
                   a general register with the low-order word containing all zeros
                   except the bottom bit which is one. *)
                gencde (arg1, ToStack, NotEnd, loopAddr);
                gencde (arg2, ToX0, NotEnd, loopAddr);
                decsp();
                genPopReg(X1, cvec);
<<<<<<< HEAD
                gen(logicalShiftRight{shift=0w32, regN=X0, regD=X0}, cvec);
                gen(logicalShiftRight{shift=0w32, regN=X1, regD=X1}, cvec);
                gen(moveGeneralToFloat{regN=X0, regD=V0}, cvec);
                gen(moveGeneralToFloat{regN=X1, regD=V1}, cvec);
                gen(operation{regM=V0, regN=V1, regD=V0}, cvec);
                gen(moveFloatToGeneral{regN=V0, regD=X0}, cvec);
                gen(logicalShiftLeft{shift=0w32, regN=X0, regD=X0}, cvec);
                gen(bitwiseOrImmediate{regN=X0, regD=X0, bits=0w1}, cvec)
=======
                unboxOrUntagSingle(X0, X0, V0, cvec);
                unboxOrUntagSingle(X1, X1, V1, cvec);
                gen(operation{regM=V0, regN=V1, regD=V0}, cvec);
                boxOrTagFloat(V0, cvec)
>>>>>>> f9a61555
            end

        |   genBinary(FreeCStack, arg1, arg2, loopAddr) =
            (* Free space on the C stack. This is a binary operation that takes the base address
               and the size.  The base address isn't used in this version. *)
            (
                gencde (arg1, ToStack, NotEnd, loopAddr);
                gencde (arg2, ToX0, NotEnd, loopAddr);
                decsp();
                genPopReg(X1, cvec); (* Pop and discard the address *)
                (* Can't use the shifted addition which would remove the tag as part of the add. *)
                gen(logicalShiftRight{shift=0w1, regN=X0, regD=X0}, cvec);
                gen(addExtendedReg{regM=X0, regN=XSP, regD=XSP, extend=ExtUXTX 0w0}, cvec)
            )

       (* doNext is only used for mutually recursive functions where a
         function may not be able to fill in its closure if it does not have
         all the remaining declarations. *)
        (* TODO: This always creates the closure on the heap even when makeClosure is false. *) 
        and genProc ({ closure=[], localCount, body, argTypes, name, ...}: bicLambdaForm, mutualDecs, doNext: unit -> unit) : unit =
            let
                (* Create a one word item for the closure.  This is returned for recursive references
                   and filled in with the address of the code when we've finished. *)
                val closure = makeConstantClosure()
                (* Code-gen function. No non-local references. *)
                val () = codegen (body, name, closure, List.length argTypes, localCount, parameters);
                val () = gen(loadAddressConstant(X0, closureAsAddress closure), cvec)
                val () = genPushReg(X0, cvec)
                val () = incsp();
            in
                if mutualDecs then doNext () else ()
            end

        |   genProc ({ localCount, body, name, argTypes, closure, ...}, mutualDecs, doNext) =
            let (* Full closure required. *)
                val resClosure = makeConstantClosure()
                (* Code-gen function. *)
                val () = codegen (body, name, resClosure, List.length argTypes, localCount, parameters)
                val closureVars = List.length closure (* Size excluding the code address *)
                (* The first native word is the code address. *)
                val firstEntry = Word.toInt(nativeWordSize div wordSize)
            in
                if mutualDecs
                then
                let (* Have to make the closure now and fill it in later. *)
                    val () = genAllocateFixedSize(closureVars+firstEntry, Word8.orb(F_mutable, F_closure), X0, X1, cvec)
                    val () =
                        if is32in64
                        then (* Have to get the code address at run-time. *)
                        (
                            gen(loadAddressConstant(X1, toMachineWord resClosure), cvec);
                            indexToAbsoluteAddress(X1, X1, cvec);
                            gen(loadRegScaled{regT=X1, regN=X1, unitOffset=0}, cvec)
                        )
                        else gen(loadAddressConstant(X1, codeAddressFromClosure resClosure), cvec)
                    val () = gen(storeRegScaled{regT=X1, regN=X0, unitOffset=0}, cvec)
                    val () = absoluteAddressToIndex(X0, cvec)
                    val () = genPushReg(X0, cvec)
                    val () = incsp ()
           
                    val entryAddr : int = !realstackptr
                    (* Set the address of this entry in the declaration table and
                       then process any other mutual-recursive functions. *)
                    val () = doNext ()

                    (* Reload the address of the vector - If we have processed other
                       closures the closure will no longer be on the top of the stack. *)
                    val () = genList(loadScaledWord{dest=X1, base=X_MLStackPtr, work=X16, offset= !realstackptr - entryAddr}, cvec)
                    val () = indexToAbsoluteAddress(X1, X1, cvec)

                    (* Load items for the closure. *)
                    fun loadItems ([], _) = ()
                    |   loadItems (v :: vs, addr : int) =
                    (
                        (* Generate an item and move it into the closure *)
                        gencde (BICExtract v, ToX0, NotEnd, NONE);
                        (* The closure "address" excludes the code address. *)
                        genList(storeScaledPolyWord{store=X0, base=X1, work=X16, offset=addr+firstEntry}, cvec);
                        topInX0 := false;
                        loadItems (vs, addr + 1)
                    )
             
                    val () = loadItems (closure, 0)

                    (* Lock it by setting the top byte to the zero or the closure bit. *)
                    val () =
                        if is32in64
                        then
                        (
                            genList(loadNonAddress(X16, Word64.fromLargeWord(Word8.toLargeWord F_closure)), cvec);
                            gen(storeRegUnscaledByte{regT=X16, regN=X1, byteOffset= ~1}, cvec)
                        )
                        else gen(storeRegUnscaledByte{regT=XZero, regN=X1, byteOffset= ~1}, cvec)
                in
                    () (* Don't need to do anything now. *)
                end
         
                else
                let
                    val () = List.app (fn pt => gencde (BICExtract pt, ToStack, NotEnd, NONE)) closure
                in
                    genAllocateFixedSize(closureVars+firstEntry, if is32in64 then F_closure else 0w0, X0, X1, cvec);
                    List.foldl(fn (_, w) =>
                        (
                            genPopReg(X1, cvec);
                            genList(storeScaledPolyWord{store=X1, base=X0, work=X16, offset=w-1}, cvec);
                            w-1
                        )
                    ) (closureVars+firstEntry) closure;
                    if is32in64
                    then (* Have to get the code address at run-time. *)
                    (
                        gen(loadAddressConstant(X1, toMachineWord resClosure), cvec);
                        indexToAbsoluteAddress(X1, X1, cvec);
                        gen(loadRegScaled{regT=X1, regN=X1, unitOffset=0}, cvec)
                    )
                    else gen(loadAddressConstant(X1, codeAddressFromClosure resClosure), cvec);
                    gen(storeRegScaled{regT=X1, regN=X0, unitOffset=0}, cvec);
                    absoluteAddressToIndex(X0, cvec);
                    genPushReg(X0, cvec);
                    realstackptr := !realstackptr - closureVars + 1 (* Popped the closure vars and pushed the address. *)
                end
            end

        and genCond (testCode, thenCode, elseCode, whereto, tailKind, loopAddr) =
        let
            val toElse = createLabel() and exitJump = createLabel()
            val () = genTest(testCode, false, toElse, loopAddr)
            val () = gencde (thenCode, whereto, tailKind, loopAddr)
            (* Get rid of the result from the stack. If there is a result then the
            ``else-part'' will push it. *)
            val () = case whereto of ToStack => decsp () | NoResult => () | ToX0 => ()
            val () = topInX0 := false

            val () = gen(unconditionalBranch exitJump, cvec)

            (* start of "else part" *)
            val () = gen(setLabel toElse, cvec)
            val () = gencde (elseCode, whereto, tailKind, loopAddr)
            val () = gen(setLabel exitJump, cvec)
        in
            ()
        end (* genCond *)

        (* andalso and orelse are turned into conditionals with constants.
           Convert this into a series of tests. *)
        and genTest(BICConstnt(w, _), jumpOn, targetLabel, _) =
            let
                val cVal = case toShort w of 0w0 => false | 0w1 => true | _ => raise InternalError "genTest"
            in
                if cVal = jumpOn
                then gen(unconditionalBranch targetLabel, cvec)
                else ()
            end

        |   genTest(BICUnary { oper=NotBoolean, arg1 }, jumpOn, targetLabel, loopAddr) =
                genTest(arg1, not jumpOn, targetLabel, loopAddr)

        |   genTest(BICUnary { oper=IsTaggedValue, arg1 }, jumpOn, targetLabel, loopAddr) =
            (
                gencde (arg1, ToX0, NotEnd, loopAddr);
                topInX0 := false;
                gen((if jumpOn then testBitBranchNonZero else testBitBranchZero)
                    (X0, 0w0, targetLabel), cvec)
            )

        |   genTest(BICBinary{oper=WordComparison{test, isSigned}, arg1, arg2}, jumpOn, targetLabel, loopAddr) =
            let
                val (cond, condNot) =
                    case (test, isSigned) of
                        (TestEqual,         _) => (condEqual, condNotEqual)
                    |   (TestLess,          true) => (condSignedLess, condSignedGreaterEq)
                    |   (TestLessEqual,     true) => (condSignedLessEq, condSignedGreater)
                    |   (TestGreater,       true) => (condSignedGreater, condSignedLessEq)
                    |   (TestGreaterEqual,  true) => (condSignedGreaterEq, condSignedLess)
                    |   (TestLess,          false) => (condCarryClear, condCarrySet)
                    |   (TestLessEqual,     false) => (condUnsignedLowOrEq, condUnsignedHigher)
                    |   (TestGreater,       false) => (condUnsignedHigher, condUnsignedLowOrEq)
                    |   (TestGreaterEqual,  false) => (condCarrySet, condCarryClear)
                    |   (TestUnordered,     _) => raise InternalError "WordComparison: TestUnordered"
            in
                gencde (arg1, ToStack, NotEnd, loopAddr);
                gencde (arg2, ToX0, NotEnd, loopAddr);
                decsp();
                topInX0 := false;
                genPopReg(X1, cvec); (* First argument. *)
                comparePolyRegs(X1, X0, cvec);
                gen(conditionalBranch(if jumpOn then cond else condNot, targetLabel), cvec)
            end

        |   genTest(BICBinary{oper=PointerEq, arg1, arg2}, jumpOn, targetLabel, loopAddr) =
            (
                gencde (arg1, ToStack, NotEnd, loopAddr);
                gencde (arg2, ToX0, NotEnd, loopAddr);
                decsp();
                topInX0 := false;
                genPopReg(X1, cvec); (* First argument. *)
                compareRegs(X1, X0, cvec);
                gen(conditionalBranch(if jumpOn then condEqual else condNotEqual, targetLabel), cvec)
            )

        |   genTest(BICTagTest { test, tag=tagValue, ... }, jumpOn, targetLabel, loopAddr) =
            (
                gencde (test, ToX0, NotEnd, loopAddr);
                topInX0 := false;
                gen(subSImmediate{regN=X0, regD=XZero, immed=taggedWord tagValue, shifted=false}, cvec);
                gen(conditionalBranch(if jumpOn then condEqual else condNotEqual, targetLabel), cvec)
            )

        |   genTest(BICCond (testPart, thenPart, elsePart), jumpOn, targetLabel, loopAddr) =
            let
                val toElse = createLabel() and exitJump = createLabel()
            in
                genTest(testPart, false, toElse, loopAddr);
                genTest(thenPart, jumpOn, targetLabel, loopAddr);
                gen(unconditionalBranch exitJump, cvec);
                gen(setLabel toElse, cvec);
                genTest(elsePart, jumpOn, targetLabel, loopAddr);
                gen(setLabel exitJump, cvec)
            end

        |   genTest(testCode, jumpOn, targetLabel, loopAddr) =
            (
                gencde (testCode, ToStack, NotEnd, loopAddr);
                genPopReg(X0, cvec);
                gen(subSImmediate{regN=X0, regD=XZero, immed=taggedWord 0w1, shifted=false}, cvec);
                gen(conditionalBranch(if jumpOn then condEqual else condNotEqual, targetLabel), cvec);
                decsp() (* conditional branch pops a value. *)
            )

        and genEval (eval, tailKind : tail) : unit =
        let
            val argList : backendIC list = List.map #1 (#argList eval)
            val argsToPass : int = List.length argList;

            (* Load arguments *)
            fun loadArgs [] = ()
            |   loadArgs (v :: vs) =
            let (* Push each expression onto the stack. *)
                val () = gencde(v, ToStack, NotEnd, NONE)
            in
                loadArgs vs
            end;

            (* Have to guarantee that the expression to return the function
              is evaluated before the arguments. *)

            (* Returns true if evaluating it later is safe. *)
            fun safeToLeave (BICConstnt _) = true
            |   safeToLeave (BICLambda _) = true
            |   safeToLeave (BICExtract _) = true
            |   safeToLeave (BICField {base, ...}) = safeToLeave base
            |   safeToLeave (BICLoadContainer {base, ...}) = safeToLeave base
            |   safeToLeave _ = false

            val () =
                if (case argList of [] => true | _ => safeToLeave (#function eval))
                then
                let
                    (* Can load the args first. *)
                    val () = loadArgs argList
                in 
                    gencde (#function eval, ToStack, NotEnd, NONE)
                end

                else
                let
                    (* The expression for the function is too complicated to
                       risk leaving. It might have a side-effect and we must
                       ensure that any side-effects it has are done before the
                       arguments are loaded. *)
                    val () = gencde(#function eval, ToStack, NotEnd, NONE);
                    val () = loadArgs(argList);
                    (* Load the function again. *)
                    val () = genList(loadScaledWord{dest=X0, base=X_MLStackPtr, work=X16, offset=argsToPass}, cvec)
                    val () = genPushReg(X0, cvec)
                in
                    incsp ()
                end

        in (* body of genEval *)
            case tailKind of
                NotEnd => (* Normal call. *)
                let
                    val () = genPopReg(X8, cvec) (* Pop the closure pointer. *)
                    (* We need to put the first 8 arguments into registers and
                       leave the rest on the stack. *)
                    fun loadArg(n, reg) =
                        if argsToPass > n
                        then genList(loadScaledWord{dest=reg, base=X_MLStackPtr, work=X16, offset=argsToPass-n-1}, cvec)
                        else ()
                    val () = loadArg(0, X0)
                    val () = loadArg(1, X1)
                    val () = loadArg(2, X2)
                    val () = loadArg(3, X3)
                    val () = loadArg(4, X4)
                    val () = loadArg(5, X5)
                    val () = loadArg(6, X6)
                    val () = loadArg(7, X7)
                in
                    if is32in64
                    then
                    (
                        (* Can't use an indexed load because the only options for scaling are either 1 or 8. *)
                        indexToAbsoluteAddress(X8, X9, cvec);
                        gen(loadRegScaled{regT=X9, regN=X9, unitOffset=0}, cvec) (* Entry point *)
                    )
                    else gen(loadRegScaled{regT=X9, regN=X8, unitOffset=0}, cvec); (* Entry point *)
                    gen(branchAndLinkReg X9, cvec);
                    (* We have popped the closure pointer.  The caller has popped the stack
                       arguments and we have pushed the result value. The register arguments
                       are still on the stack. *)
                    topInX0 := true;
                    realstackptr := !realstackptr - Int.max(argsToPass-8, 0) - 1 (* Args popped by caller. *)
                end
     
            |   EndOfProc => (* Tail recursive call. *)
                let
                    val () = genPopReg(X8, cvec) (* Pop the closure pointer. *)
                    val () = decsp()
                    (* Get the return address into X30. *)
                    val () = genList(loadScaledWord{dest=X30, base=X_MLStackPtr, work=X16, offset= !realstackptr}, cvec)

                    (* Load the register arguments *)
                    fun loadArg(n, reg) =
                        if argsToPass > n
                        then genList(loadScaledWord{dest=reg, base=X_MLStackPtr, work=X16, offset=argsToPass-n-1}, cvec)
                        else ()
                    val () = loadArg(0, X0)
                    val () = loadArg(1, X1)
                    val () = loadArg(2, X2)
                    val () = loadArg(3, X3)
                    val () = loadArg(4, X4)
                    val () = loadArg(5, X5)
                    val () = loadArg(6, X6)
                    val () = loadArg(7, X7)
                    (* We need to move the stack arguments into the original argument area. *)

                    (* This is the total number of words that this function is responsible for.
                       It includes the stack arguments that the caller expects to be removed. *)
                    val itemsOnStack = !realstackptr + 1 + numOfArgs

                    (* Stack arguments are moved using X9. *)
                    fun moveStackArg n =
                    if n >= argsToPass
                    then ()
                    else
                    let
                        val () = loadArg(n, X9)
                        val destOffset = itemsOnStack - (n-8) - 1
                        val () = genList(storeScaledWord{store=X9, base=X_MLStackPtr, work=X16, offset=destOffset}, cvec)
                    in
                        moveStackArg(n+1)
                    end

                    val () = moveStackArg 8
                in
                    resetStack(itemsOnStack - Int.max(argsToPass-8, 0), false, cvec);
                    if is32in64
                    then
                    (
                        indexToAbsoluteAddress(X8, X9, cvec);
                        gen(loadRegScaled{regT=X9, regN=X9, unitOffset=0}, cvec) (* Entry point *)
                    )
                    else gen(loadRegScaled{regT=X9, regN=X8, unitOffset=0}, cvec); (* Entry point *)
                    gen(branchRegister X9, cvec)
                    (* Since we're not returning we can ignore the stack pointer value. *)
                end
        end (* genEval *)

        (* Begin generating the code for the function. *)
        val prefix = ref []
        (* Push the arguments passed in registers. *)
        val () = if numOfArgs >= 8 then genPushReg (X7, prefix) else ()
        val () = if numOfArgs >= 7 then genPushReg (X6, prefix) else ()
        val () = if numOfArgs >= 6 then genPushReg (X5, prefix) else ()
        val () = if numOfArgs >= 5 then genPushReg (X4, prefix) else ()
        val () = if numOfArgs >= 4 then genPushReg (X3, prefix) else ()
        val () = if numOfArgs >= 3 then genPushReg (X2, prefix) else ()
        val () = if numOfArgs >= 2 then genPushReg (X1, prefix) else ()
        val () = if numOfArgs >= 1 then genPushReg (X0, prefix) else ()
        val () = genPushReg (X30, prefix)
        val () = genPushReg (X8, prefix) (* Push closure pointer *)

        (* Generate the function. *)
        (* Assume we always want a result. There is otherwise a problem if the
          called routine returns a result of type void (i.e. no result) but the
          caller wants a result (e.g. the identity function). *)
        val () = gencde (pt, ToX0, EndOfProc, NONE)
        val () = resetStack(1, false, cvec) (* Skip over the pushed closure *)
        val () = genPopReg(X30, cvec) (* Return address => pop into X30 *)
        val () = resetStack(numOfArgs, false, cvec) (* Remove the arguments *)
        val () = gen(returnRegister X30, cvec) (* Jump to X30 *)
        
        (* Now we know the maximum stack size we can code-gen the stack check.
           This needs to go in after we have saved X30. *)
        val () = checkStackCode(X10, !maxStack, false, prefix)
        val instructions = List.rev(!prefix) @ List.rev(!cvec)

    in (* body of codegen *)
       (* Having code-generated the body of the function, it is copied
          into a new data segment. *)
        generateCode{instrs=instructions, name=name, parameters=parameters, resultClosure=resultClosure}
    end (* codegen *)

    fun gencodeLambda({ name, body, argTypes, localCount, ...}:bicLambdaForm, parameters, closure) =
        codegen (body, name, closure, List.length argTypes, localCount, parameters)


    structure Foreign = Arm64Foreign

    structure Sharing =
    struct
        open BackendTree.Sharing
        type closureRef = closureRef
    end

end;<|MERGE_RESOLUTION|>--- conflicted
+++ resolved
@@ -161,7 +161,7 @@
     then
     (
         gen(subShiftedReg{regM=X_Base32in64, regN=reg, regD=reg, shift=ShiftNone}, cvec);
-        gen(logicalShiftRight{wordSize=WordSize64, shift=0w2, regN=reg, regD=reg}, cvec)
+        gen(logicalShiftRight{shift=0w2, regN=reg, regD=reg}, cvec)
     )
     else ()
     
@@ -197,7 +197,7 @@
     then gen(loadRegIndexedFloat{regN=X_Base32in64, regM=addrReg, regT=valReg, option=ExtUXTX ScaleOrShift}, cvec)
     else
     (
-        gen(logicalShiftRight{wordSize=WordSize64, shift=0w32, regN=addrReg, regD=workReg}, cvec);
+        gen(logicalShiftRight{shift=0w32, regN=addrReg, regD=workReg}, cvec);
         gen(moveGeneralToFloat{regN=workReg, regD=valReg}, cvec)
     )
 
@@ -247,7 +247,7 @@
             (* Subtract another 4 to allow for the length word. *)
             gen(subImmediate{regN=resultReg, regD=resultReg, immed=0w4, shifted=false}, code);
             (* Round this down to an 8-byte boundary. *)
-            gen(bitwiseAndImmediate{wordSize=WordSize64, bits= ~ 0w8, regN=resultReg, regD=resultReg}, code)
+            gen(bitwiseAndImmediate{bits= ~ 0w8, regN=resultReg, regD=resultReg}, code)
         )
         else
         (
@@ -363,8 +363,8 @@
     else
     (
         gen(moveFloatToGeneral{regN=V0, regD=X0}, code);
-        gen(logicalShiftLeft{wordSize=WordSize64, shift=0w32, regN=X0, regD=X0}, code);
-        gen(bitwiseOrImmediate{regN=X0, regD=X0, wordSize=WordSize64, bits=0w1}, code)
+        gen(logicalShiftLeft{shift=0w32, regN=X0, regD=X0}, code);
+        gen(bitwiseOrImmediate{regN=X0, regD=X0, bits=0w1}, code)
     )
 
     type caseForm =
@@ -1572,28 +1572,19 @@
                 gencde (arg1, ToX0, NotEnd, loopAddr);
                 indexToAbsoluteAddress(X0, X0, cvec);
                 (* Load the length word. *)
-<<<<<<< HEAD
-                gen(loadRegUnscaled{regT=X0, regN=X0, byteOffset= ~8}, cvec);
-                (* Extract the length, excluding the flag bytes and shift by one bit. *)
-                gen(unsignedBitfieldInsertinZeros
-                    {lsb=0w1, width=0w56, regN=X0, regD=X0}, cvec);
-=======
                 if is32in64
                 then
                 (
                     gen(loadRegUnscaled32{regT=X0, regN=X0, byteOffset= ~4}, cvec);
                     (* Extract the length, excluding the flag bytes and shift by one bit. *)
-                    gen(unsignedBitfieldInsertinZeros
-                        {wordSize=WordSize32, lsb=0w1, width=0w24, regN=X0, regD=X0}, cvec)
+                    gen(unsignedBitfieldInsertinZeros32{lsb=0w1, width=0w24, regN=X0, regD=X0}, cvec)
                 )
                 else
                 (
                     gen(loadRegUnscaled{regT=X0, regN=X0, byteOffset= ~8}, cvec);
                     (* Extract the length, excluding the flag bytes and shift by one bit. *)
-                    gen(unsignedBitfieldInsertinZeros
-                        {wordSize=WordSize64, lsb=0w1, width=0w56, regN=X0, regD=X0}, cvec)
+                    gen(unsignedBitfieldInsertinZeros{lsb=0w1, width=0w56, regN=X0, regD=X0}, cvec)
                 );
->>>>>>> f9a61555
                 (* Set the tag bit. *)
                 gen(bitwiseOrImmediate{bits=0w1, regN=X0, regD=X0}, cvec)
             )
@@ -1673,64 +1664,32 @@
         |   genUnary(RealAbs PrecSingle, arg1, loopAddr) =
             (
                 gencde (arg1, ToX0, NotEnd, loopAddr);
-<<<<<<< HEAD
-                gen(logicalShiftRight{shift=0w32, regN=X0, regD=X0}, cvec);
-                gen(moveGeneralToFloat{regN=X0, regD=V0}, cvec);
-                gen(absFloat{regN=V0, regD=V0}, cvec);
-                gen(moveFloatToGeneral{regN=V0, regD=X0}, cvec);
-                gen(logicalShiftLeft{shift=0w32, regN=X0, regD=X0}, cvec);
-                gen(bitwiseOrImmediate{regN=X0, regD=X0, bits=0w1}, cvec)
-=======
                 unboxOrUntagSingle(X0, X0, V0, cvec);
                 gen(absFloat{regN=V0, regD=V0}, cvec);
                 boxOrTagFloat(V0, cvec)
->>>>>>> f9a61555
             )
 
         |   genUnary(RealNeg PrecSingle, arg1, loopAddr) =
             (
                 gencde (arg1, ToX0, NotEnd, loopAddr);
-<<<<<<< HEAD
-                gen(logicalShiftRight{shift=0w32, regN=X0, regD=X0}, cvec);
-                gen(moveGeneralToFloat{regN=X0, regD=V0}, cvec);
-                gen(negFloat{regN=V0, regD=V0}, cvec);
-                gen(moveFloatToGeneral{regN=V0, regD=X0}, cvec);
-                gen(logicalShiftLeft{shift=0w32, regN=X0, regD=X0}, cvec);
-                gen(bitwiseOrImmediate{regN=X0, regD=X0, bits=0w1}, cvec)
-=======
                 unboxOrUntagSingle(X0, X0, V0, cvec);
                 gen(negFloat{regN=V0, regD=V0}, cvec);
                 boxOrTagFloat(V0, cvec)
->>>>>>> f9a61555
             )
 
         |   genUnary(RealFixedInt PrecSingle, arg1, loopAddr) =
             (
                 gencde (arg1, ToX0, NotEnd, loopAddr);
-<<<<<<< HEAD
-                 (* Shift to remove the tag. *)
+                (* Shift to remove the tag. *)
                 gen(arithmeticShiftRight{shift=0w1, regN=X0, regD=X0}, cvec);
-                gen(convertIntToFloat{regN=X0, regD=V0}, cvec);
-                gen(moveFloatToGeneral{regN=V0, regD=X0}, cvec);
-                gen(logicalShiftLeft{shift=0w32, regN=X0, regD=X0}, cvec);
-                gen(bitwiseOrImmediate{regN=X0, regD=X0, bits=0w1}, cvec)
-=======
-                (* Shift to remove the tag. *)
-                gen(arithmeticShiftRight{wordSize=WordSize64, shift=0w1, regN=X0, regD=X0}, cvec);
                 gen((if is32in64 then convertInt32ToFloat else convertIntToFloat){regN=X0, regD=V0}, cvec);
                 boxOrTagFloat(V0, cvec)
->>>>>>> f9a61555
            )
 
         |   genUnary(FloatToDouble, arg1, loopAddr) =
             (
                 gencde (arg1, ToX0, NotEnd, loopAddr);
-<<<<<<< HEAD
-                gen(logicalShiftRight{shift=0w32, regN=X0, regD=X0}, cvec);
-                gen(moveGeneralToFloat{regN=X0, regD=V0}, cvec);
-=======
                 unboxOrUntagSingle(X0, X0, V0, cvec);
->>>>>>> f9a61555
                 gen(convertFloatToDouble{regN=V0, regD=V0}, cvec);
                 boxDouble(V0, cvec)
             )
@@ -1742,13 +1701,7 @@
                 unboxDouble(X0, X0, V0, cvec);
                 gen(loadRegScaledDouble{regT=V0, regN=X0, unitOffset=0}, cvec);
                 gen(convertDoubleToFloat{regN=V0, regD=V0}, cvec);
-<<<<<<< HEAD
-                gen(moveFloatToGeneral{regN=V0, regD=X0}, cvec);
-                gen(logicalShiftLeft{shift=0w32, regN=X0, regD=X0}, cvec);
-                gen(bitwiseOrImmediate{regN=X0, regD=X0, bits=0w1}, cvec)
-=======
                 boxOrTagFloat(V0, cvec)
->>>>>>> f9a61555
             )
 
         |   genUnary(RealToInt (PrecDouble, rnding), arg1, loopAddr) =
@@ -1760,11 +1713,6 @@
                    value that will cause an overflow in the addition. *)
                 unboxDouble(X0, X0, V0, cvec);
                 gen(loadRegScaledDouble{regT=V0, regN=X0, unitOffset=0}, cvec);
-<<<<<<< HEAD
-                gen(convertDoubleToInt rnding {regN=V0, regD=X0}, cvec);
-                gen(addSShiftedReg{regM=X0, regN=X0, regD=X0, shift=ShiftNone}, cvec);
-                gen(bitwiseOrImmediate{regN=X0, regD=X0, bits=0w1}, cvec);
-=======
                 if is32in64
                 then
                 (
@@ -1776,19 +1724,13 @@
                     gen(convertDoubleToInt rnding {regN=V0, regD=X0}, cvec);
                     gen(addSShiftedReg{regM=X0, regN=X0, regD=X0, shift=ShiftNone}, cvec)
                 );
-                gen(bitwiseOrImmediate{regN=X0, regD=X0, wordSize=WordSize64, bits=0w1}, cvec);
->>>>>>> f9a61555
+                gen(bitwiseOrImmediate{regN=X0, regD=X0, bits=0w1}, cvec);
                 checkOverflow cvec
             )
 
         |   genUnary(RealToInt (PrecSingle, rnding), arg1, loopAddr) =
             (
                 gencde (arg1, ToX0, NotEnd, loopAddr);
-<<<<<<< HEAD
-                gen(logicalShiftRight{shift=0w32, regN=X0, regD=X0}, cvec);
-                gen(moveGeneralToFloat{regN=X0, regD=V0}, cvec);
-                gen(convertFloatToInt rnding {regN=V0, regD=X0}, cvec);
-=======
                 unboxOrUntagSingle(X0, X0, V0, cvec);
                 if is32in64
                 then
@@ -1801,7 +1743,6 @@
                     gen(convertFloatToInt rnding {regN=V0, regD=X0}, cvec);
                     gen(addSShiftedReg{regM=X0, regN=X0, regD=X0, shift=ShiftNone}, cvec)
                 );
->>>>>>> f9a61555
                 gen(addSShiftedReg{regM=X0, regN=X0, regD=X0, shift=ShiftNone}, cvec);
                 gen(bitwiseOrImmediate{regN=X0, regD=X0, bits=0w1}, cvec);
                 checkOverflow cvec
@@ -1970,32 +1911,20 @@
                 (* Compute the result in the same way as for Word.* apart from the
                    arithmetic shift. *)
                 genPopReg(X1, cvec);
-<<<<<<< HEAD
-                (* Shift to remove the tags on one argument suing . *)
+
+                (* Shift to remove the tags on one argument. *)
                 gen(arithmeticShiftRight{regN=X0, regD=X2, shift=0w1}, cvec);
                 (* Remove the tag on the other. *)
                 gen(bitwiseAndImmediate{regN=X1, regD=X1, bits=tagBitMask}, cvec);
-                gen(multiplyAndAdd{regM=X1, regN=X2, regA=XZero, regD=X0}, cvec);
-                (* Put back the tag. *)
-                gen(bitwiseOrImmediate{regN=X0, regD=X0, bits=0w1}, cvec);
-                (* Compute the high order part into X2 *)
-                gen(signedMultiplyHigh{regM=X1, regN=X2, regD=X2}, cvec);
-                (* Compare with the sign bit of the result. *)
-                gen(subSShiftedReg{regD=XZero, regN=X2, regM=X0, shift=ShiftASR 0w63}, cvec);
-=======
-                (* Shift to remove the tags on one argument. *)
-                gen(arithmeticShiftRight{regN=X0, regD=X2, wordSize=WordSize64, shift=0w1}, cvec);
-                (* Remove the tag on the other. *)
-                gen(bitwiseAndImmediate{regN=X1, regD=X1, wordSize=WordSize64, bits=tagBitMask}, cvec);
                 if is32in64
                 then
                 (
                     (* Multiply two 32-bit quantities. *)
                     gen(signedMultiplyAndAddLong{regM=X1, regN=X2, regA=XZero, regD=X0}, cvec);
                     (* Get the top word which should be either all ones or all zeros. *)
-                    gen(arithmeticShiftRight{wordSize=WordSize64, shift=0w32, regN=X0, regD=X2}, cvec);
-                    (* The result is in X0 *)
-                    gen(bitwiseOrImmediate{regN=X0, regD=X0, wordSize=WordSize32 (* just 32  bits *), bits=0w1}, cvec);
+                    gen(arithmeticShiftRight{shift=0w32, regN=X0, regD=X2}, cvec);
+                    (* The result is in X0. Use a 32-bit operation to clear the top word. *)
+                    gen(bitwiseOrImmediate32{regN=X0, regD=X0, bits=0w1}, cvec);
                     (* Compare with the sign bit of the result. *)
                     gen(subSShiftedReg32{regD=XZero, regN=X2, regM=X0, shift=ShiftASR 0w31}, cvec)
                 )
@@ -2003,13 +1932,12 @@
                 (
                     gen(multiplyAndAdd{regM=X1, regN=X2, regA=XZero, regD=X0}, cvec);
                     (* Put back the tag. *)
-                    gen(bitwiseOrImmediate{regN=X0, regD=X0, wordSize=WordSize64, bits=0w1}, cvec);
+                    gen(bitwiseOrImmediate{regN=X0, regD=X0, bits=0w1}, cvec);
                     (* Compute the high order part into X2 *)
                     gen(signedMultiplyHigh{regM=X1, regN=X2, regD=X2}, cvec);
                     (* Compare with the sign bit of the result. *)
                     gen(subSShiftedReg{regD=XZero, regN=X2, regM=X0, shift=ShiftASR 0w63}, cvec)
                 );
->>>>>>> f9a61555
                 gen(conditionalBranch(condEqual, noOverflow), cvec);
                 gen(loadAddressConstant(X0, toMachineWord Overflow), cvec);
                 gen(loadRegScaled{regT=X_MLStackPtr, regN=X_MLAssemblyInt, unitOffset=exceptionHandlerOffset}, cvec);
@@ -2028,15 +1956,10 @@
                    the higher level. *)
                 genPopReg(X1, cvec);
                 (* Shift to remove the tags on the arguments *)
-<<<<<<< HEAD
                 gen(arithmeticShiftRight{regN=X0, regD=X0, shift=0w1}, cvec);
                 gen(arithmeticShiftRight{regN=X1, regD=X1, shift=0w1}, cvec);
                 gen(signedDivide{regM=X0, regN=X1, regD=X0}, cvec);
-=======
-                gen(arithmeticShiftRight{regN=X0, regD=X0, wordSize=WordSize64, shift=0w1}, cvec);
-                gen(arithmeticShiftRight{regN=X1, regD=X1, wordSize=WordSize64, shift=0w1}, cvec);
                 gen((if is32in64 then signedDivide32 else signedDivide){regM=X0, regN=X1, regD=X0}, cvec);
->>>>>>> f9a61555
                 (* Restore the tag. *)
                 gen(logicalShiftLeft{regN=X0, regD=X0, shift=0w1}, cvec);
                 gen(bitwiseOrImmediate{regN=X0, regD=X0, bits=0w1}, cvec)
@@ -2052,15 +1975,9 @@
                 (* There's no direct way to get the remainder - have to use divide and multiply. *)
                 genPopReg(X1, cvec);
                 (* Shift to remove the tags on the arguments *)
-<<<<<<< HEAD
                 gen(arithmeticShiftRight{regN=X0, regD=X0, shift=0w1}, cvec);
                 gen(arithmeticShiftRight{regN=X1, regD=X1, shift=0w1}, cvec);
-                gen(signedDivide{regM=X0, regN=X1, regD=X2}, cvec);
-=======
-                gen(arithmeticShiftRight{regN=X0, regD=X0, wordSize=WordSize64, shift=0w1}, cvec);
-                gen(arithmeticShiftRight{regN=X1, regD=X1, wordSize=WordSize64, shift=0w1}, cvec);
                 gen((if is32in64 then signedDivide32 else signedDivide){regM=X0, regN=X1, regD=X2}, cvec);
->>>>>>> f9a61555
                 (* X0 = X1 - (X2/X0)*X0 *)
                 gen((if is32in64 then multiplyAndSub32 else multiplyAndSub){regM=X2, regN=X0, regA=X1, regD=X0}, cvec);
                 (* Restore the tag. *)
@@ -2105,14 +2022,9 @@
                 (* Shift to remove the tags on one argument. *)
                 gen(logicalShiftRight{regN=X0, regD=X0, shift=0w1}, cvec);
                 (* Remove the tag on the other. *)
-<<<<<<< HEAD
                 gen(bitwiseAndImmediate{regN=X1, regD=X1, bits=tagBitMask}, cvec);
-                gen(multiplyAndAdd{regM=X1, regN=X0, regA=XZero, regD=X0}, cvec);
-=======
-                gen(bitwiseAndImmediate{regN=X1, regD=X1, wordSize=WordSize64, bits=tagBitMask}, cvec);
                 gen((if is32in64 then multiplyAndAdd32 else multiplyAndAdd)
                     {regM=X1, regN=X0, regA=XZero, regD=X0}, cvec);
->>>>>>> f9a61555
                 (* Put back the tag. *)
                 gen(bitwiseOrImmediate{regN=X0, regD=X0, bits=0w1}, cvec)
             )
@@ -2126,13 +2038,8 @@
                 (* Shift to remove the tag on the divisor *)
                 gen(logicalShiftRight{regN=X0, regD=X0, shift=0w1}, cvec);
                 (* Untag but don't shift the dividend. *)
-<<<<<<< HEAD
                 gen(bitwiseAndImmediate{regN=X1, regD=X1, bits=tagBitMask}, cvec);
-                gen(unsignedDivide{regM=X0, regN=X1, regD=X0}, cvec);
-=======
-                gen(bitwiseAndImmediate{regN=X1, regD=X1, wordSize=WordSize64, bits=tagBitMask}, cvec);
                 gen((if is32in64 then unsignedDivide32 else unsignedDivide){regM=X0, regN=X1, regD=X0}, cvec);
->>>>>>> f9a61555
                 (* Restore the tag: Note: it may already be set depending on the result of
                    the division. *)
                 gen(bitwiseOrImmediate{regN=X0, regD=X0, bits=0w1}, cvec)
@@ -2148,13 +2055,8 @@
                 (* Shift to remove the tag on the divisor *)
                 gen(logicalShiftRight{regN=X0, regD=X0, shift=0w1}, cvec);
                 (* Untag but don't shift the dividend. *)
-<<<<<<< HEAD
                 gen(bitwiseAndImmediate{regN=X1, regD=X2, bits=tagBitMask}, cvec);
-                gen(unsignedDivide{regM=X0, regN=X2, regD=X2}, cvec);
-=======
-                gen(bitwiseAndImmediate{regN=X1, regD=X2, wordSize=WordSize64, bits=tagBitMask}, cvec);
                 gen((if is32in64 then unsignedDivide32 else unsignedDivide){regM=X0, regN=X2, regD=X2}, cvec);
->>>>>>> f9a61555
                 (* Clear the bottom bit before the multiplication. *)
                 gen(bitwiseAndImmediate{regN=X2, regD=X2, bits=tagBitMask}, cvec);
                 (* X0 = X1 - (X2/X0)*X0 *)
@@ -2207,14 +2109,9 @@
                 (* Remove the tag from value we're shifting. *)
                 gen(bitwiseAndImmediate{regN=X1, regD=X1, bits=tagBitMask}, cvec);
                 (* Untag the shift amount.  Can use 32-bit op here. *)
-<<<<<<< HEAD
                 gen(logicalShiftRight32{regN=X0, regD=X0, shift=0w1}, cvec);
-                gen(logicalShiftLeftVariable{regM=X0, regN=X1, regD=X0}, cvec);
-=======
-                gen(logicalShiftRight{regN=X0, regD=X0, wordSize=WordSize32, shift=0w1}, cvec);
                 gen((if is32in64 then logicalShiftLeftVariable32 else logicalShiftLeftVariable)
                     {regM=X0, regN=X1, regD=X0}, cvec);
->>>>>>> f9a61555
                 (* Put back the tag. *)
                 gen(bitwiseOrImmediate{regN=X0, regD=X0, bits=0w1}, cvec)
             )
@@ -2471,15 +2368,8 @@
                 gencde (arg2, ToX0, NotEnd, loopAddr);
                 decsp();
                 genPopReg(X1, cvec);
-<<<<<<< HEAD
-                gen(logicalShiftRight{shift=0w32, regN=X0, regD=X0}, cvec);
-                gen(logicalShiftRight{shift=0w32, regN=X1, regD=X1}, cvec);
-                gen(moveGeneralToFloat{regN=X0, regD=V0}, cvec);
-                gen(moveGeneralToFloat{regN=X1, regD=V1}, cvec);
-=======
                 unboxOrUntagSingle(X0, X0, V0, cvec);
                 unboxOrUntagSingle(X1, X1, V1, cvec);
->>>>>>> f9a61555
                 gen(compareFloat{regM=V0, regN=V1}, cvec);
                 setBooleanCondition(X0, cond, cvec)
             end
@@ -2521,21 +2411,10 @@
                 gencde (arg2, ToX0, NotEnd, loopAddr);
                 decsp();
                 genPopReg(X1, cvec);
-<<<<<<< HEAD
-                gen(logicalShiftRight{shift=0w32, regN=X0, regD=X0}, cvec);
-                gen(logicalShiftRight{shift=0w32, regN=X1, regD=X1}, cvec);
-                gen(moveGeneralToFloat{regN=X0, regD=V0}, cvec);
-                gen(moveGeneralToFloat{regN=X1, regD=V1}, cvec);
-                gen(operation{regM=V0, regN=V1, regD=V0}, cvec);
-                gen(moveFloatToGeneral{regN=V0, regD=X0}, cvec);
-                gen(logicalShiftLeft{shift=0w32, regN=X0, regD=X0}, cvec);
-                gen(bitwiseOrImmediate{regN=X0, regD=X0, bits=0w1}, cvec)
-=======
                 unboxOrUntagSingle(X0, X0, V0, cvec);
                 unboxOrUntagSingle(X1, X1, V1, cvec);
                 gen(operation{regM=V0, regN=V1, regD=V0}, cvec);
                 boxOrTagFloat(V0, cvec)
->>>>>>> f9a61555
             end
 
         |   genBinary(FreeCStack, arg1, arg2, loopAddr) =
