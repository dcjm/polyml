--- conflicted
+++ resolved
@@ -112,10 +112,8 @@
     return PolyWord::FromUnsigned(offset);
 }
 
-#ifdef POLY_LINKAGE_PREFIX
-#define PLTOSTRING1(x) #x
-#define PLTOSTRING(x) PLTOSTRING1(x)
-#define POLY_PREFIX_STRING PLTOSTRING(POLY_LINKAGE_PREFIX)
+#ifdef SYMBOLS_REQUIRE_UNDERSCORE
+#define POLY_PREFIX_STRING "_"
 #else
 #define POLY_PREFIX_STRING ""
 #endif
@@ -392,15 +390,8 @@
             writeSymbol(buff, 0, i+1, false);
         }
     }
-<<<<<<< HEAD
+
     // Exported symbol for table.
-=======
-    // This is the only "real" symbol.
-    // Add an underscore prefix if required.
-#ifdef SYMBOLS_REQUIRE_UNDERSCORE
-    writeSymbol("_poly_exports", 0, memTableEntries+1, true);
-#else
->>>>>>> 825c4133
     writeSymbol("poly_exports", 0, memTableEntries+1, true);
 
     // External references.
