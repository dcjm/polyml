--- conflicted
+++ resolved
@@ -82,12 +82,8 @@
     and      branchOps =
                 JO | JNO | JE | JNE | JL | JGE | JLE | JG | JB | JNB | JNA | JA | JP | JNP
     and      sse2Operations =
-<<<<<<< HEAD
-        SSE2Move | SSE2Comp | SSE2Add | SSE2Sub | SSE2Mul | SSE2Div | SSE2Xor | SSE2And | SSE2MoveSingle
-=======
         SSE2Move | SSE2Comp | SSE2Add | SSE2Sub | SSE2Mul | SSE2Div | SSE2Xor |
         SSE2And | SSE2MoveSingle | SSE2DoubleToFloat
->>>>>>> 3aae1671
 
     datatype callKinds =
         Recursive
@@ -164,12 +160,7 @@
     |   DivideAccR of {arg: genReg, isSigned: bool }
     |   DivideAccM of {base: genReg, offset: int, isSigned: bool }
     |   AtomicXAdd of {base: genReg, output: genReg}
-<<<<<<< HEAD
-    |   FPLoadFromMemory of memoryAddress
-    |   FPLoadFromMemorySingle of memoryAddress
-=======
     |   FPLoadFromMemory of { address: memoryAddress, precision: fpSize }
->>>>>>> 3aae1671
     |   FPLoadFromFPReg of { source: fpReg, lastRef: bool }
     |   FPLoadFromConst of real
     |   FPStoreToFPReg of { output: fpReg, andPop: bool }
