--- conflicted
+++ resolved
@@ -113,11 +113,7 @@
 val () = Bootstrap.use "basis/NetServDB.sml";
 val () = Bootstrap.use "basis/GenericSock.sml";
 val () = Bootstrap.use "basis/INetSock.sml";
-<<<<<<< HEAD
 val () = Bootstrap.use "basis/INet6Sock.sml";
-val () = Bootstrap.use "basis/UnixSock.sml";
-=======
->>>>>>> d68c6736
 val () = Bootstrap.use "basis/PackRealBig.sml"; (* also declares PackRealLittle *)
 val () = Bootstrap.use "basis/PackWord8Big.sml"; (* also declares Pack8Little. ...*)
 val () = Bootstrap.use "basis/Array2Signature.sml";
