--- conflicted
+++ resolved
@@ -57,12 +57,8 @@
     and      fpOps = FADD | FMUL | FCOM | FCOMP | FSUB | FSUBR | FDIV | FDIVR
     and      fpUnaryOps = FABS | FCHS | FLD1 | FLDZ
     and      sse2Operations =
-<<<<<<< HEAD
-        SSE2Move | SSE2Comp | SSE2Add | SSE2Sub | SSE2Mul | SSE2Div | SSE2Xor | SSE2And | SSE2MoveSingle
-=======
         SSE2Move | SSE2Comp | SSE2Add | SSE2Sub | SSE2Mul | SSE2Div | SSE2Xor |
         SSE2And | SSE2MoveSingle | SSE2DoubleToFloat
->>>>>>> 3aae1671
 
     val argThreadSelf: int (* Copied from X86CodeSgig *)
 
