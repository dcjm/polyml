--- conflicted
+++ resolved
@@ -374,11 +374,7 @@
             let
                 val _ = fpReg = fp0 orelse raise InternalError "codeGenICode: Load FPReg <> fp0"
             in
-<<<<<<< HEAD
-                codeGenICode(rest, FPLoadFromMemory{ base=baseReg, offset=offset, index=memoryIndexAsIndex index } :: code)
-=======
                 codeGenICode(rest, FPLoadFromMemory{ address={base=baseReg, offset=offset, index=memoryIndexAsIndex index}, precision=DoublePrecision } :: code)
->>>>>>> 3aae1671
             end
 
                 (* Load or move from an XMM reg. *)
@@ -387,18 +383,6 @@
 
                 (* Store a floating point value. *)
         |   codeGenICode(MoveArgument{source=RealRegister(FPReg fpReg),
-<<<<<<< HEAD
-                         dest=MemoryLocation{offset, base=RealRegister(GenReg baseReg), index=NoMemIndex}, kind=MoveDouble} :: rest, code) =
-            let
-                val _ = fpReg = fp0 orelse raise InternalError "codeGenICode: Store FPReg <> fp0"
-            in
-                codeGenICode(rest, FPStoreToMemory{ base=baseReg, offset=offset, andPop=true } :: code)
-            end
-
-        |   codeGenICode(MoveArgument{source=RealRegister(XMMReg xmmRegReg),
-                         dest=MemoryLocation{offset, base=RealRegister(GenReg baseReg), index=NoMemIndex}, kind=MoveDouble} :: rest, code) =
-                codeGenICode(rest, XMMStoreToMemory { toStore=xmmRegReg, base=baseReg, offset=offset } :: code)
-=======
                          dest=MemoryLocation{offset, base=RealRegister(GenReg baseReg), index}, kind=MoveDouble} :: rest, code) =
             let
                 val _ = fpReg = fp0 orelse raise InternalError "codeGenICode: Store FPReg <> fp0"
@@ -409,7 +393,6 @@
         |   codeGenICode(MoveArgument{source=RealRegister(XMMReg xmmRegReg),
                          dest=MemoryLocation{offset, base=RealRegister(GenReg baseReg), index}, kind=MoveDouble} :: rest, code) =
                 codeGenICode(rest, XMMStoreToMemory { toStore=xmmRegReg, address={base=baseReg, offset=offset, index=memoryIndexAsIndex index}, precision=DoublePrecision } :: code)
->>>>>>> 3aae1671
 
                 (* Load a floating point value. *)
         |   codeGenICode(MoveArgument{source=MemoryLocation{offset, base=RealRegister(GenReg baseReg), index},
@@ -417,11 +400,7 @@
             let
                 val _ = fpReg = fp0 orelse raise InternalError "codeGenICode: Load FPReg <> fp0"
             in
-<<<<<<< HEAD
-                codeGenICode(rest, FPLoadFromMemorySingle{ base=baseReg, offset=offset, index=memoryIndexAsIndex index } :: code)
-=======
                 codeGenICode(rest, FPLoadFromMemory{ address={ base=baseReg, offset=offset, index=memoryIndexAsIndex index }, precision=SinglePrecision } :: code)
->>>>>>> 3aae1671
             end
 
                 (* Load or move from an XMM reg. *)
@@ -430,29 +409,16 @@
 
                 (* Store a floating point value. *)
         |   codeGenICode(MoveArgument{source=RealRegister(FPReg fpReg),
-<<<<<<< HEAD
-                         dest=MemoryLocation{offset, base=RealRegister(GenReg baseReg), index=NoMemIndex}, kind=MoveFloat} :: rest, code) =
-=======
                          dest=MemoryLocation{offset, base=RealRegister(GenReg baseReg), index}, kind=MoveFloat} :: rest, code) =
->>>>>>> 3aae1671
-            let
-                val _ = raise InternalError "codeGenICode: Store single precision"
+            let
                 val _ = fpReg = fp0 orelse raise InternalError "codeGenICode: Store FPReg <> fp0"
             in
                 codeGenICode(rest, FPStoreToMemory{address={ base=baseReg, offset=offset, index=memoryIndexAsIndex index}, precision=SinglePrecision, andPop=true } :: code)
             end
 
         |   codeGenICode(MoveArgument{source=RealRegister(XMMReg xmmRegReg),
-<<<<<<< HEAD
-                         dest=MemoryLocation{offset, base=RealRegister(GenReg baseReg), index=NoMemIndex}, kind=MoveFloat} :: rest, code) =
-                (raise InternalError "codeGenICode: Store single precision";
-                codeGenICode(rest, XMMStoreToMemory { toStore=xmmRegReg, base=baseReg, offset=offset } :: code)
-                )
-
-=======
                          dest=MemoryLocation{offset, base=RealRegister(GenReg baseReg), index}, kind=MoveFloat} :: rest, code) =
                 codeGenICode(rest, XMMStoreToMemory { toStore=xmmRegReg, address={base=baseReg, offset=offset, index=memoryIndexAsIndex index}, precision=SinglePrecision } :: code)
->>>>>>> 3aae1671
 
         |   codeGenICode(MoveArgument _ :: _, _) =
                 raise InternalError "codeGenICode: TODO MoveArgument"
