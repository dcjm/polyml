--- conflicted
+++ resolved
@@ -93,20 +93,17 @@
     |   LargeWordShift of shiftOperations
     |   RealComparison of testConditions * precision
     |   RealArith of arithmeticOperations * precision
-<<<<<<< HEAD
-    
+    |   PointerEq
+
     and nullaryOps =
         (* Get the current thread id *)
         GetCurrentThreadId
         (* Check whether the last RTS call set the exception status and raise it if it had. *)
-   |    CheckRTSException
-=======
+    |   CheckRTSException
         (* Equality of values which could be pointers or tagged values.
            At the lowest level this is the same as WordComparison but
            if we try to use an indexed case there must be a check that the
            values are tagged. *)
-    |   PointerEq
->>>>>>> f54aa412
         
     val unaryRepr: unaryOps -> string
     and binaryRepr: binaryOps -> string
