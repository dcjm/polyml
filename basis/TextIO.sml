--- conflicted
+++ resolved
@@ -1,10 +1,6 @@
 (*
     Title:      Standard Basis Library: Text IO
-<<<<<<< HEAD
-    Copyright   David C.J. Matthews 2000, 2005, 2016, 2018, 2019
-=======
-    Copyright   David C.J. Matthews 2000, 2005, 2016, 2018, 2020
->>>>>>> aff77383
+    Copyright   David C.J. Matthews 2000, 2005, 2016, 2018-20
 
     This library is free software; you can redistribute it and/or
     modify it under the terms of the GNU Lesser General Public
