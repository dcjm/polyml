--- conflicted
+++ resolved
@@ -756,12 +756,8 @@
     |   branchOpRepr JNP = "JumpNoParity"
 
     datatype sse2Operations =
-<<<<<<< HEAD
-        SSE2Move | SSE2Comp | SSE2Add | SSE2Sub | SSE2Mul | SSE2Div | SSE2Xor | SSE2And | SSE2MoveSingle
-=======
         SSE2Move | SSE2Comp | SSE2Add | SSE2Sub | SSE2Mul | SSE2Div | SSE2Xor |
         SSE2And | SSE2MoveSingle | SSE2DoubleToFloat
->>>>>>> 3aae1671
     
     fun sse2OpRepr SSE2Move = "SSE2Move"
     |   sse2OpRepr SSE2Comp = "SSE2Comp"
@@ -772,10 +768,7 @@
     |   sse2OpRepr SSE2Xor  = "SSE2Xor"
     |   sse2OpRepr SSE2And  = "SSE2And"
     |   sse2OpRepr SSE2MoveSingle = "SSE2MoveSingle"
-<<<<<<< HEAD
-=======
     |   sse2OpRepr SSE2DoubleToFloat = "SSE2DoubleToFloat"
->>>>>>> 3aae1671
 
     (* Primary opCodes.  N.B. only opCodes actually used are listed here.
        If new instruction are added check they will be handled by the
@@ -877,10 +870,7 @@
     |   opToInt (SSE2Ops SSE2And)  = 0wx54 (* Needs 66 0F escape. *)
     |   opToInt (SSE2Ops SSE2Xor)  = 0wx57 (* Needs 66 0F escape. *)
     |   opToInt (SSE2Ops SSE2MoveSingle)  = 0wx5A (* Needs F3 0F escape. *)
-<<<<<<< HEAD
-=======
     |   opToInt (SSE2Ops SSE2DoubleToFloat)  = 0wx5A (* Needs F2 0F escape. *)
->>>>>>> 3aae1671
     |   opToInt CVTSI2SD      = 0wx2a (* Needs F2 0F escape. *)
 
     datatype mode =
@@ -1909,12 +1899,7 @@
     |   DivideAccR of {arg: genReg, isSigned: bool }
     |   DivideAccM of {base: genReg, offset: int, isSigned: bool }
     |   AtomicXAdd of {base: genReg, output: genReg}
-<<<<<<< HEAD
-    |   FPLoadFromMemory of memoryAddress
-    |   FPLoadFromMemorySingle of memoryAddress
-=======
     |   FPLoadFromMemory of { address: memoryAddress, precision: fpSize }
->>>>>>> 3aae1671
     |   FPLoadFromFPReg of { source: fpReg, lastRef: bool }
     |   FPLoadFromConst of real
     |   FPStoreToFPReg of { output: fpReg, andPop: bool }
@@ -2113,13 +2098,8 @@
         |   DivideAccR{arg, isSigned} => ( stream(if isSigned then "DivideSigned" else "DivideUnsigned"); stream " "; printGReg arg)
         |   DivideAccM{base, offset, isSigned} => ( stream(if isSigned then "DivideSigned" else "DivideUnsigned"); stream " "; printBaseOffset(base, NoIndex, offset))
         |   AtomicXAdd{base, output} => (stream "LockedXAdd ("; printGReg base; stream ") <=> "; printGReg output)
-<<<<<<< HEAD
-        |   FPLoadFromMemory source => (stream "FPLoadDouble "; printMemAddress source)
-        |   FPLoadFromMemorySingle source => (stream "FPLoadSingle "; printMemAddress source)
-=======
         |   FPLoadFromMemory{address, precision=DoublePrecision} => (stream "FPLoadDouble "; printMemAddress address)
         |   FPLoadFromMemory{address, precision=SinglePrecision} => (stream "FPLoadSingle "; printMemAddress address)
->>>>>>> 3aae1671
         |   FPLoadFromFPReg {source, lastRef} =>
                 (stream "FPLoad "; printFPReg source; if lastRef then stream " (LAST)" else())
         |   FPLoadFromConst const => (stream "FPLoad "; stream(Real.toString const) )
@@ -2880,29 +2860,6 @@
 
         |   cgOp (FreeRegisters _ :: remainder) = cgOp remainder
 
-<<<<<<< HEAD
-        |   cgOp (FPLoadFromMemory { base, offset, index=NoIndex } :: remainder) =
-            (
-                genOpPlus2(FPESC 0w5, LargeInt.fromInt offset, base, 0wx0, code);
-                cgOp remainder
-            )
-
-        |   cgOp (FPLoadFromMemory { base, offset, index } :: remainder) =
-            (
-                genOpIndexedPlus2(FPESC 0w5, LargeInt.fromInt offset, base, index, 0wx0, code);
-                cgOp remainder
-            )
-
-        |   cgOp (FPLoadFromMemorySingle { base, offset, index=NoIndex } :: remainder) =
-            (
-                genOpPlus2(FPESC 0w1, LargeInt.fromInt offset, base, 0wx0, code);
-                cgOp remainder
-            )
-
-        |   cgOp (FPLoadFromMemorySingle { base, offset, index } :: remainder) =
-            (
-                genOpIndexedPlus2(FPESC 0w1, LargeInt.fromInt offset, base, index, 0wx0, code);
-=======
         |   cgOp (FPLoadFromMemory {address={ base, offset, index }, precision} :: remainder) =
             let
                 val loadInstr =
@@ -2913,7 +2870,6 @@
                 case index of
                     NoIndex => genOpPlus2(loadInstr, LargeInt.fromInt offset, base, 0wx0, code)
                 |   index => genOpIndexedPlus2(loadInstr, LargeInt.fromInt offset, base, index, 0wx0, code);
->>>>>>> 3aae1671
                 cgOp remainder
             end
 
@@ -3502,10 +3458,7 @@
                             |   0wx2a => ( print "cvtsi2sd\t"; print(xmmRegRepr reg); print ","; printEA(rex, sizeFromRexW)  )
                             |   0wx58 => ( print "addsd\t"; print(xmmRegRepr reg); print ","; printEAxmm(rex, SZQWord) )
                             |   0wx59 => ( print "mulsd\t"; print(xmmRegRepr reg); print ","; printEAxmm(rex, SZQWord) )
-<<<<<<< HEAD
-=======
                             |   0wx5a => ( print "cvtsd2ss\t"; print(xmmRegRepr reg); print ","; printEAxmm(rex, SZQWord) )
->>>>>>> 3aae1671
                             |   0wx5c => ( print "subsd\t"; print(xmmRegRepr reg); print ","; printEAxmm(rex, SZQWord) )
                             |   0wx5e => ( print "divsd\t"; print(xmmRegRepr reg); print ","; printEAxmm(rex, SZQWord) )
                             |   b => (print "F2\n"; print "0F\n"; print(Word8.fmt StringCvt.HEX b))
@@ -3518,10 +3471,7 @@
                         in
                             case opByte2 of
                                 0wx5a => ( print "cvtss2sd\t"; print(xmmRegRepr reg); print ","; printEA(rex, sizeFromRexW)  )
-<<<<<<< HEAD
-=======
                             |   0wx11 => ( print "movss\t"; printEAxmm(rex, SZDWord); print ","; print(xmmRegRepr reg)  )
->>>>>>> 3aae1671
                             |   b => (print "F3\n"; print "0F\n"; print(Word8.fmt StringCvt.HEX b))
                         end
 
