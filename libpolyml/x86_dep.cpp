/*
    Title:  Machine dependent code for i386 and X64 under Windows and Unix

    Copyright (c) 2000-7
        Cambridge University Technical Services Limited

    Further work copyright David C. J. Matthews 2011-16

    This library is free software; you can redistribute it and/or
    modify it under the terms of the GNU Lesser General Public
    License version 2.1 as published by the Free Software Foundation.

    This library is distributed in the hope that it will be useful,
    but WITHOUT ANY WARRANTY; without even the implied warranty of
    MERCHANTABILITY or FITNESS FOR A PARTICULAR PURPOSE.  See the GNU
    Lesser General Public License for more details.

    You should have received a copy of the GNU Lesser General Public
    License along with this library; if not, write to the Free Software
    Foundation, Inc., 51 Franklin St, Fifth Floor, Boston, MA  02110-1301  USA

*/

#ifdef HAVE_CONFIG_H
#include "config.h"
#elif defined(_WIN32)
#include "winconfig.h"
#else
#error "No configuration file"
#endif

#ifdef HAVE_STDLIB_H
#include <stdlib.h>
#endif

#include <stdio.h>

#ifdef HAVE_SIGNAL_H
#include <signal.h>
#endif

#ifdef HAVE_ASSERT_H 
#include <assert.h>
#define ASSERT(x)   assert(x)
#else
#define ASSERT(x)
#endif

#ifdef HAVE_STRING_H 
#include <string.h>
#endif

#if (defined(_WIN32) && ! defined(__CYGWIN__))
#include <windows.h>
#include <excpt.h>
#endif

#include "globals.h"
#include "run_time.h"
#include "mpoly.h"
#include "arb.h"
#include "diagnostics.h"
#include "processes.h"
#include "sys.h"
#include "profiling.h"
#include "sighandler.h"
#include "machine_dep.h"
#include "scanaddrs.h"
#include "gc.h"
#include "check_objects.h"
#include "save_vec.h"
#include "memmgr.h"
#include "reals.h"
#include "polystring.h"
#include "xwindows.h"
#include "objsize.h"
#include "foreign.h"
#include "process_env.h"
#include "basicio.h"
#include "network.h"
#include "os_specific.h"
#include "poly_specific.h"
#include "timing.h"
#include "polyffi.h"
#include "rtsentry.h"


/**********************************************************************
 *
 * Register usage:
 *
 *  %Reax: First argument to function.  Result of function call.
 *  %Rebx: Second argument to function.
 *  %Recx: General register
 *  %Redx: Closure pointer in call.
 *  %Rebp: Points to memory used for extra registers
 *  %Resi: General register.
 *  %Redi: General register.
 *  %Resp: Stack pointer.
 *  The following apply only on the X64
 *  %R8:   Third argument to function
 *  %R9:   Fourth argument to function
 *  %R10:  Fifth argument to function
 *  %R11:  General register
 *  %R12:  General register
 *  %R13:  General register
 *  %R14:  General register
 *  %R15:  Memory allocation pointer

 *
 **********************************************************************/

#ifdef HOSTARCHITECTURE_X86_64
struct fpSaveArea {
    double fpregister[7]; // Save area for xmm0-6
};
#else
// Structure of floating point save area.
// This is dictated by the hardware.
typedef byte fpregister[10];

struct fpSaveArea {
    unsigned short cw;
    unsigned short _unused0;
    unsigned short sw;
    unsigned short _unused1;
    unsigned short tw;
    unsigned short _unused2;
    unsigned fip;
    unsigned short fcs0;
    unsigned short _unused3;
    unsigned foo;
    unsigned short fcs1;
    unsigned short _unused4;
    fpregister registers[8];
};
#endif

/* the amount of ML stack space to reserve for registers,
   C exception handling etc. The compiler requires us to
   reserve 2 stack-frames worth (2 * 20 words). We actually reserve
   slightly more than this.
*/
#if (!defined(_WIN32) && !defined(HAVE_SIGALTSTACK))
// If we can't handle signals on a separate stack make sure there's space
// on the Poly stack.
#define OVERFLOW_STACK_SIZE (50+1024)
#else
#define OVERFLOW_STACK_SIZE 50
#endif

class X86TaskData;

// This is passed as the argument vector to X86AsmSwitchToPoly.
// The offsets are built into the assembly code and the code-generator.
// localMpointer and stackPtr are updated before control returns to C.
typedef struct _AssemblyArgs {
    PolyWord        *localMpointer;     // Allocation ptr + 1 word
    PolyWord        *handlerRegister;   // Current exception handler
    PolyWord        *localMbottom;      // Base of memory + 1 word
    PolyWord        *stackLimit;        // Lower limit of stack
    PolyWord        exceptionPacket;    // Set if there is an exception
    byte            requestCode;        // IO function to call.
    byte            unusedFlag;         // No longer used
    byte            returnReason;       // Reason for returning from ML.
    byte            fullRestore;        // 0 => clear registers, 1 => reload registers
    StackObject     *polyStack;         // Current stack base
    PolyObject      *threadId;          // My thread id.  Saves having to call into RTS for it.
    PolyWord        *stackPtr;          // Current stack pointer
    POLYCODEPTR     programCtr;
    // Saved registers, where applicable.
    PolyWord        p_rax;
    PolyWord        p_rbx;
    PolyWord        p_rcx;
    PolyWord        p_rdx;
    PolyWord        p_rsi;
    PolyWord        p_rdi;
#ifdef HOSTARCHITECTURE_X86_64
    PolyWord        p_r8;
    PolyWord        p_r9;
    PolyWord        p_r10;
    PolyWord        p_r11;
    PolyWord        p_r12;
    PolyWord        p_r13;
    PolyWord        p_r14;
#endif
    struct fpSaveArea p_fp;
} AssemblyArgs;

class X86TaskData: public TaskData {
public:
    X86TaskData();
    unsigned allocReg; // The register to take the allocated space.
    POLYUNSIGNED allocWords; // The words to allocate.
    Handle callBackResult;
    AssemblyArgs assemblyInterface;

    virtual void GarbageCollect(ScanAddress *process);
    void ScanStackAddress(ScanAddress *process, PolyWord &val, StackSpace *stack);
    virtual Handle EnterPolyCode(); // Start running ML
    virtual void InterruptCode();
    virtual bool GetPCandSPFromContext(SIGNALCONTEXT *context, PolyWord *&sp, POLYCODEPTR &pc);
    virtual void InitStackFrame(TaskData *parentTask, Handle proc, Handle arg);
    virtual void SetException(poly_exn *exc);

    // Release a mutex in exactly the same way as compiler code
    virtual Handle AtomicIncrement(Handle mutexp);
    virtual void AtomicReset(Handle mutexp);

    // Return the minimum space occupied by the stack.  Used when setting a limit.
    virtual POLYUNSIGNED currentStackSpace(void) const { return (this->stack->top - assemblyInterface.stackPtr) + OVERFLOW_STACK_SIZE; }

    virtual void addAllocationProfileCount(POLYUNSIGNED words)
    { add_count(this, regPC(), regSP(), words); }

    // PreRTSCall: After calling from ML to the RTS we need to save the current heap pointer
    virtual void PreRTSCall(void) { SaveMemRegisters(); }
    // PostRTSCall: Before returning we need to restore the heap pointer.
    // If there has been a GC in the RTS call we need to create a new heap area.
    virtual void PostRTSCall(void) { SetMemRegisters(); }

    virtual void CopyStackFrame(StackObject *old_stack, POLYUNSIGNED old_length, StackObject *new_stack, POLYUNSIGNED new_length);

    virtual Handle EnterCallbackFunction(Handle func, Handle args);

    int SwitchToPoly();

    void HeapOverflowTrap();

    void SetMemRegisters();
    void SaveMemRegisters();

    PolyWord *get_reg(int n);

    PolyWord *&regSP() { return assemblyInterface.stackPtr; }
    POLYCODEPTR &regPC() { return assemblyInterface.programCtr; }

    PolyWord &regAX() { return assemblyInterface.p_rax; }
    PolyWord &regBX() { return assemblyInterface.p_rbx; }
    PolyWord &regCX() { return assemblyInterface.p_rcx; }
    PolyWord &regDX() { return assemblyInterface.p_rdx; }
    PolyWord &regSI() { return assemblyInterface.p_rsi; }
    PolyWord &regDI() { return assemblyInterface.p_rdi; }
#ifdef HOSTARCHITECTURE_X86_64
    PolyWord &reg8() { return assemblyInterface.p_r8; }
    PolyWord &reg9() { return assemblyInterface.p_r9; }
    PolyWord &reg10() { return assemblyInterface.p_r10; }
    PolyWord &reg11() { return assemblyInterface.p_r11; }
    PolyWord &reg12() { return assemblyInterface.p_r12; }
    PolyWord &reg13() { return assemblyInterface.p_r13; }
    PolyWord &reg14() { return assemblyInterface.p_r14; }
#endif
};

class X86Dependent: public MachineDependent {
public:
    X86Dependent() {}

    // Create a task data object.
    virtual TaskData *CreateTaskData(void) { return new X86TaskData(); }

    virtual unsigned InitialStackSize(void) { return 128+OVERFLOW_STACK_SIZE; } // Initial size of a stack 
    virtual void InitInterfaceVector(void);
    virtual void ScanConstantsWithinCode(PolyObject *addr, PolyObject *oldAddr, POLYUNSIGNED length, ScanAddress *process);

    virtual Architectures MachineArchitecture(void)
#ifndef HOSTARCHITECTURE_X86_64
         { return MA_I386; }
#else /* HOSTARCHITECTURE_X86_64 */
         { return MA_X86_64; }
#endif /* HOSTARCHITECTURE_X86_64 */
};

// Values for the returnReason byte
enum RETURN_REASON {
    RETURN_IO_CALL = 0,
    RETURN_HEAP_OVERFLOW,
    RETURN_STACK_OVERFLOW,
    RETURN_STACK_OVERFLOWEX,
    RETURN_RAISE_DIV_NOW_UNUSED,
    RETURN_ARB_EMULATION_NOW_UNUSED,
    RETURN_CALLBACK_RETURN,
    RETURN_CALLBACK_EXCEPTION,
    RETURN_RAISE_OVERFLOW
};

extern "C" {

    // These are declared in the assembly code segment.
    void X86AsmSwitchToPoly(void *);

    extern int X86AsmKillSelf(void);
    extern int X86AsmCallbackReturn(void);
    extern int X86AsmCallbackException(void);
    extern int X86AsmPopArgAndClosure(void);

    POLYUNSIGNED X86AsmAtomicIncrement(PolyObject*);
    POLYUNSIGNED X86AsmAtomicDecrement(PolyObject*);

    // The entry points to assembly code functions.
    extern byte CallPOLY_SYS_exit, alloc_store, alloc_uninit, raisex,
        get_length_a, get_flags, str_compare, teststrgtr, teststrlss,
        teststrgeq, teststrleq, set_exception_trace, locksega, CallPOLY_SYS_network,
        CallPOLY_SYS_os_specific, eq_longword, geq_longword, leq_longword, gt_longword,
        lt_longword,  CallPOLY_SYS_io_dispatch, CallPOLY_SYS_signal_handler, atomic_reset, atomic_increment,
        atomic_decrement, thread_self, CallPOLY_SYS_thread_dispatch, plus_longword, minus_longword,
        mul_longword, div_longword, mod_longword, andb_longword, orb_longword, xorb_longword,
        CallPOLY_SYS_kill_self, shift_left_longword, shift_right_longword, shift_right_arith_longword,
        CallPOLY_SYS_profiler, longword_to_tagged, signed_to_longword, unsigned_to_longword,
        CallPOLY_SYS_full_gc, CallPOLY_SYS_timing_dispatch,
        quotrem_long, is_shorta, add_long, sub_long, mult_long, div_long, rem_long,
        neg_long, xor_long, equal_long, or_long, and_long, CallPOLY_SYS_Real_str, real_geq, real_leq,
        real_gtr, real_lss, real_eq, real_neq, CallPOLY_SYS_Real_Dispatch, real_add, real_sub, real_mul,
        real_div, real_abs, real_neg, CallPOLY_SYS_conv_real, CallPOLY_SYS_real_to_int, real_from_int,
        CallPOLY_SYS_sqrt_real, CallPOLY_SYS_sin_real, CallPOLY_SYS_cos_real, CallPOLY_SYS_arctan_real,
        CallPOLY_SYS_exp_real, CallPOLY_SYS_ln_real, CallPOLY_SYS_process_env, set_string_length_a,
        get_first_long_word_a, CallPOLY_SYS_poly_specific, bytevec_eq, cmem_load_asm_8, cmem_load_asm_16,
        cmem_load_asm_32, cmem_load_asm_float, cmem_load_asm_double, cmem_store_asm_8, cmem_store_asm_16,
        cmem_store_asm_32,  cmem_store_asm_float,  cmem_store_asm_double,  CallPOLY_SYS_io_operation,
        CallPOLY_SYS_ffi,  move_words, CallPOLY_SYS_set_code_constant, move_words, shift_right_arith_word,
        int_to_word,  move_bytes,
        callcodeTupled, CallPOLY_SYS_foreign_dispatch, CallPOLY_SYS_XWindows, is_big_endian,
        bytes_per_word,  offset_address,  shift_right_word,  not_bool,  string_length,
        touch_final,  int_geq,  int_leq,  int_gtr,  int_lss,  mul_word, plus_word, minus_word, 
        div_word, or_word, and_word, xor_word, shift_left_word, mod_word, word_geq, word_leq,
        word_gtr, word_lss, word_eq, load_byte, load_word, assign_byte, assign_word,
        fixed_geq, fixed_leq, fixed_gtr, fixed_lss, fixed_add, fixed_sub, fixed_mul,
        fixed_quot, fixed_rem, fixed_to_real, fixed_div, fixed_mod, CallPOLY_SYS_get_entry_point;
#ifdef HOSTARCHITECTURE_X86_64
        extern byte cmem_load_asm_64, cmem_store_asm_64;
#endif
};

// This vector could perfectly well be in x86asm.asm except that it would be more
// complicated to make the code position independent.  Mac OS X wants PIC for dynamic
// libraries.
static byte *entryPointVector[256] =
{
    0,
    &CallPOLY_SYS_exit, // 1
    0, // 2 is unused
    0, // 3 is unused
    0, // 4 is unused
    0, // 5 is unused
    0, // 6 is unused
    0, // 7 is unused
    0, // 8 is unused
    0, // 9
    &CallPOLY_SYS_get_entry_point, // 10
    &alloc_store, // 11
    &alloc_uninit, // 12
    0, // 13 is unused
    &raisex, // raisex = 14
    &get_length_a, // 15
    0, // 16 is unused
    &get_flags, // 17
    0, // 18 is no longer used
    0, // 19 is no longer used
    0, // 20 is no longer used
    0, // 21 is unused
    0, // 22 is unused
    &str_compare, // 23
    0, // 24 is unused
    0, // 25 is unused
    &teststrgtr, // 26
    &teststrlss, // 27
    &teststrgeq, // 28
    &teststrleq, // 29
    0, // 30
    0, // 31 is no longer used
    &set_exception_trace, // 32 - backwards compatibility only
    0, // 33 - exception trace
    0, // 34 is no longer used
    0, // 35 is no longer used
    0, // 36 is no longer used
    0, // 37 is unused
    0, // 38 is unused
    0, // 39 is unused
    0, // 40 is unused
    0, // 41 is unused
    0, // 42
    0, // 43
    0, // 44 is no longer used
    0, // 45 is no longer used
    0, // 46
    &locksega, // 47
    0, // nullorzero = 48
    0, // 49 is no longer used
    0, // 50 is no longer used
    &CallPOLY_SYS_network, // 51
    &CallPOLY_SYS_os_specific, // 52
    &eq_longword, // 53
    0, // 54 is no longer used
    &geq_longword, // 55
    &leq_longword, // 56
    &gt_longword, // 57
    &lt_longword, // 58
    0, // 59 is unused
    0, // 60 is unused
    &CallPOLY_SYS_io_dispatch, // 61
    &CallPOLY_SYS_signal_handler, // 62
    0, // 63 is unused
    0, // 64 is unused
    0, // 65 is unused
    0, // 66 is unused
    0, // 67 is unused
    0, // 68 is unused
    &atomic_reset, // 69
    &atomic_increment, // 70
    &atomic_decrement, // 71
    &thread_self, // 72
    &CallPOLY_SYS_thread_dispatch, // 73
    &plus_longword, // 74
    &minus_longword, // 75
    &mul_longword, // 76
    &div_longword, // 77
    &mod_longword, // 78
    &andb_longword, // 79
    &orb_longword, // 80
    &xorb_longword, // 81
    0, // 82 is unused
    0, // 83 is now unused
    &CallPOLY_SYS_kill_self, // 84
    &shift_left_longword, // 85
    &shift_right_longword, // 86
    &shift_right_arith_longword, // 87
    &CallPOLY_SYS_profiler, // 88
    &longword_to_tagged, // 89
    &signed_to_longword, // 90
    &unsigned_to_longword, // 91
    &CallPOLY_SYS_full_gc, // 92
    0, // 93
    &CallPOLY_SYS_timing_dispatch, // 94
    0, // 95 is unused
    0, // 96 is unused
    0, // 97 is unused
    0, // 98 is unused
    0, // 99 now unused
    0, // 100 now unused
    &word_eq, // 101.  This can be the same as 251
    0, // 102 is unused
    0, // 103 is unused
    &quotrem_long, // 104
    &is_shorta, // 105
    &add_long, // 106
    &sub_long, // 107
    &mult_long, // 108
    &div_long, // 109
    &rem_long, // 110
    &neg_long, // 111
    &xor_long, // 112
    &equal_long, // 113
    &or_long, // 114
    &and_long, // 115
    0, // 116 is unused
    &CallPOLY_SYS_Real_str, // 117
    &real_geq, // 118
    &real_leq, // 119
    &real_gtr, // 120
    &real_lss, // 121
    &real_eq, // 122
    &real_neq, // 123
    &CallPOLY_SYS_Real_Dispatch, // 124
    &real_add, // 125
    &real_sub, // 126
    &real_mul, // 127
    &real_div, // 128
    &real_abs, // 129
    &real_neg, // 130
    0, // 131 is unused
    0, // 132 is no longer used
    &CallPOLY_SYS_conv_real, // 133
    &CallPOLY_SYS_real_to_int, // 134
    &real_from_int, // 135
    &CallPOLY_SYS_sqrt_real, // 136
    &CallPOLY_SYS_sin_real, // 137
    &CallPOLY_SYS_cos_real, // 138
    &CallPOLY_SYS_arctan_real, // 139
    &CallPOLY_SYS_exp_real, // 140
    &CallPOLY_SYS_ln_real, // 141
    &fixed_to_real, // 142
    0, // 143 is unused
    0, // 144 is unused
    0, // 145 is unused
    0, // 146 is unused
    0, // 147 is unused
    0, // stdin = 148
    0, // stdout = 149
    &CallPOLY_SYS_process_env, // 150
    &set_string_length_a, // 151
    &get_first_long_word_a, // 152
    &CallPOLY_SYS_poly_specific, // 153
    &bytevec_eq, // 154
    0, // 155 is unused
    0, // 156 is unused
    0, // 157 is unused
    0, // 158 is unused
    0, // 159 is unused
    &cmem_load_asm_8, // 160
    &cmem_load_asm_16, // 161
    &cmem_load_asm_32, // 162
#ifdef HOSTARCHITECTURE_X86_64
    &cmem_load_asm_64, // 163
#else
    0, // 163
#endif
    &cmem_load_asm_float, // 164
    &cmem_load_asm_double, // 165
    &cmem_store_asm_8, // 166
    &cmem_store_asm_16, // 167
    &cmem_store_asm_32, // 168
#ifdef HOSTARCHITECTURE_X86_64
    &cmem_store_asm_64, // 169
#else
    0, // 169
#endif
    &cmem_store_asm_float, // 170
    &cmem_store_asm_double, // 171
    0, // 172 is unused
    0, // 173 is unused
    0, // 174 is unused
    0, // 175 is unused
    0, // 176 is unused
    0, // 177 is unused
    0, // 178 is unused
    0, // 179 is unused
    &fixed_add, // 180
    &fixed_sub, // 181
    &fixed_mul, // 182
    &fixed_quot, // 183
    &fixed_rem, // 184
    &fixed_div, // 185
    &fixed_mod, // 186
    0, // 187 is unused
    0, // 188 is unused
    &CallPOLY_SYS_io_operation, // 189
    &CallPOLY_SYS_ffi, // 190
    0, // 191 is no longer used
    0, // 192 is unused
    &move_words, // move_words_overlap = 193
    &CallPOLY_SYS_set_code_constant, // 194
    &move_words, // 195
    &shift_right_arith_word, // 196
    &int_to_word, // 197
    &move_bytes, // 198
    &move_bytes, // move_bytes_overlap = 199
    0, // 200
    0, // 201
    0, // stderr = 202
    0, // 203 now unused
    &callcodeTupled, // 204
    &CallPOLY_SYS_foreign_dispatch, // 205
    0, // 206 - foreign null
    0, // 207 is unused
    0, // 208 now unused
    &CallPOLY_SYS_XWindows, // 209
    0, // 210 is unused
    0, // 211 is unused
    0, // 212 is unused
    &is_big_endian, // 213
    &bytes_per_word, // 214
    &offset_address, // 215
    &shift_right_word, // 216
    0, // 217 is no longer used
    &not_bool, // 218
    &fixed_geq, // 219
    &fixed_leq, // 220
    &fixed_gtr, // 221
    &fixed_lss, // 222
    &string_length, // 223
    0, // 224 is unused
    0, // 225 is unused
    0, // 226 is unused
    0, // 227 is unused
    &touch_final, // 228
    0, // 229 is no longer used
    0, // 230 is no longer used
    &int_geq, // 231
    &int_leq, // 232
    &int_gtr, // 233
    &int_lss, // 234
    &load_byte, // load_byte_immut = 235
    &load_word, // load_word_immut = 236
    0, // 237 is unused
    &mul_word, // 238
    &plus_word, // 239
    &minus_word, // 240
    &div_word, // 241
    &or_word, // 242
    &and_word, // 243
    &xor_word, // 244
    &shift_left_word, // 245
    &mod_word, // 246
    &word_geq, // 247
    &word_leq, // 248
    &word_gtr, // 249
    &word_lss, // 250
    &word_eq, // 251
    &load_byte, // 252
    &load_word, // 253
    &assign_byte, // 254
    &assign_word
};

extern "C" {
    POLYEXTERNALSYMBOL POLYUNSIGNED PolySetCodeConstant(byte *pointer, PolyWord offset, POLYUNSIGNED c, PolyWord flags);
}

X86TaskData::X86TaskData(): allocReg(0), allocWords(0)
{
    assemblyInterface.fullRestore = 1; // To force the floating point to 64-bit
}

void X86TaskData::GarbageCollect(ScanAddress *process)
{
    TaskData::GarbageCollect(process); // Process the parent first
    assemblyInterface.threadId = threadObject;

    if (stack != 0)
    {
        // Now the values on the stack.
        for (PolyWord *q = assemblyInterface.stackPtr; q < stack->top; q++)
            ScanStackAddress(process, *q, stack);
    }
}

// Process a value within the stack.
void X86TaskData::ScanStackAddress(ScanAddress *process, PolyWord &val, StackSpace *stack)
{
    if (! val.IsDataPtr()) return;

    MemSpace *space = gMem.LocalSpaceForAddress(val.AsStackAddr()-1);
    if (space != 0)
        val = process->ScanObjectAddress(val.AsObjPtr());
}


// Copy a stack
void X86TaskData::CopyStackFrame(StackObject *old_stack, POLYUNSIGNED old_length, StackObject *new_stack, POLYUNSIGNED new_length)
{
    /* Moves a stack, updating all references within the stack */
    PolyWord *old_base  = (PolyWord *)old_stack;
    PolyWord *new_base  = (PolyWord*)new_stack;
    PolyWord *old_top   = old_base + old_length;

    /* Calculate the offset of the new stack from the old. If the frame is
       being extended objects in the new frame will be further up the stack
       than in the old one. */

    POLYSIGNED offset = new_base - old_base + new_length - old_length;

    PolyWord *oldStackPtr = assemblyInterface.stackPtr;

    // Adjust the stack pointer and handler pointer since these point into the stack.
    assemblyInterface.stackPtr = assemblyInterface.stackPtr + offset;
    assemblyInterface.handlerRegister    = assemblyInterface.handlerRegister + offset;

    // We need to adjust any values on the stack that are pointers within the stack.
    // Skip the unused part of the stack.

    POLYUNSIGNED i = oldStackPtr - old_base;

    ASSERT (i <= old_length);

    i = old_length - i;

    PolyWord *old = oldStackPtr;
    PolyWord *newp= assemblyInterface.stackPtr;

    while (i--)
    {
        PolyWord old_word = *old++;
        if (old_word.IsTagged() || old_word.AsStackAddr() < old_base || old_word.AsStackAddr() >= old_top)
            *newp++ = old_word;
        else
            *newp++ = PolyWord::FromStackAddr(old_word.AsStackAddr() + offset);
    }
    ASSERT(old == ((PolyWord*)old_stack)+old_length);
    ASSERT(newp == ((PolyWord*)new_stack)+new_length);
}

// Set code constant.  This can be a fast call.  The only reason it is in the RTS is
// to ensure that there is no possibility of a GC while the individual bytes are being
// copied.
// At the moment this assumes we're dealing with a 32-bit constant on a 32-bit machine
// and a 64-bit constant on a 64-bit machine.

POLYUNSIGNED PolySetCodeConstant(byte *pointer, PolyWord offset, POLYUNSIGNED c, PolyWord flags)
{
    // pointer is the start of the code segment.
    // c will usually be an address.
    // offset is a byte offset
    pointer += offset.UnTaggedUnsigned();
    if (flags == TAGGED(1))
        c -= (POLYUNSIGNED)(pointer + sizeof(PolyWord)); // Relative address.  Relative to AFTER the pointer.
    // Store the value into the code.  It can be on an arbitrary alignment.
    for (unsigned i = 0; i < sizeof(PolyWord); i++)
    {
        pointer[i] = (byte)(c & 255); 
        c >>= 8;
    }
    return TAGGED(0).AsUnsigned();
}

// Legacy RTS call version.
static Handle set_code_constant(TaskData *taskData, Handle data, Handle constant, Handle offseth, Handle base)
{
    POLYUNSIGNED offset = getPolyUnsigned(taskData, DEREFWORD(offseth)); // Byte offset
    byte *pointer = DEREFWORD(base).AsCodePtr() + offset;
    POLYUNSIGNED flags = UNTAGGED(DEREFWORD(data));
    POLYUNSIGNED c = DEREFWORD(constant).AsUnsigned(); // N.B.  This may well really be an address.
    if (flags == 1)
        c -= (POLYUNSIGNED)(pointer + sizeof(PolyWord)); // Relative address.  Relative to AFTER the pointer.
    // Store the value into the code.  It can be on an arbitrary alignment.
    for (unsigned i = 0; i < sizeof(PolyWord); i++)
    {
        pointer[i] = (byte)(c & 255); 
        c >>= 8;
    }
    return taskData->saveVec.push(TAGGED(0));
}

// IO Functions called indirectly from assembly code.
static void CallIO0(X86TaskData *taskData, Handle (*ioFun)(TaskData *))
{
    // Set the return address now.  This could be changed if an exception is raised.
    taskData->regPC() = (*taskData->regSP()).AsCodePtr();
    Handle result = (*ioFun)(taskData);
    taskData->regAX() = result->Word();
    taskData->regSP()++;
}

static void CallIO1(X86TaskData *taskData, Handle (*ioFun)(TaskData *, Handle))
{
    taskData->regPC() = (*taskData->regSP()).AsCodePtr();
    Handle saved1 = taskData->saveVec.push(taskData->regAX());
    Handle result = (*ioFun)(taskData, saved1);
    taskData->regAX() = result->Word();
    taskData->regSP()++; // Pop the return address.
}

static void CallIO2(X86TaskData *taskData, Handle (*ioFun)(TaskData *, Handle, Handle))
{
    taskData->regPC() = (*taskData->regSP()).AsCodePtr();
    Handle saved1 = taskData->saveVec.push(taskData->regAX());
    Handle saved2 = taskData->saveVec.push(taskData->regBX());
    Handle result = (*ioFun)(taskData, saved2, saved1);
    taskData->regAX() = result->Word();
    taskData->regSP()++;
}

static void CallIO3(X86TaskData *taskData, Handle (*ioFun)(TaskData *, Handle, Handle, Handle))
{
    taskData->regPC() = (*taskData->regSP()).AsCodePtr();
    Handle saved1 = taskData->saveVec.push(taskData->regAX());
    Handle saved2 = taskData->saveVec.push(taskData->regBX());
#ifndef HOSTARCHITECTURE_X86_64
    Handle saved3 = taskData->saveVec.push(taskData->regSP()[1]);
#else /* HOSTARCHITECTURE_X86_64 */
    Handle saved3 = taskData->saveVec.push(taskData->reg8());
#endif /* HOSTARCHITECTURE_X86_64 */
    Handle result = (*ioFun)(taskData, saved3, saved2, saved1);
    taskData->regAX() = result->Word();
#ifndef HOSTARCHITECTURE_X86_64
    taskData->regSP() += 2; // Pop the return address and a stack arg.
#else /* HOSTARCHITECTURE_X86_64 */
    taskData->regSP()++;
#endif /* HOSTARCHITECTURE_X86_64 */
}

static void CallIO4(X86TaskData *taskData, Handle (*ioFun)(TaskData *, Handle, Handle, Handle, Handle))
{
    taskData->regPC() = (*taskData->regSP()).AsCodePtr();
    Handle saved1 = taskData->saveVec.push(taskData->regAX());
    Handle saved2 = taskData->saveVec.push(taskData->regBX());
#ifndef HOSTARCHITECTURE_X86_64
    Handle saved3 = taskData->saveVec.push(taskData->regSP()[2]);
    Handle saved4 = taskData->saveVec.push(taskData->regSP()[1]);
#else /* HOSTARCHITECTURE_X86_64 */
    Handle saved3 = taskData->saveVec.push(taskData->reg8());
    Handle saved4 = taskData->saveVec.push(taskData->reg9());
#endif /* HOSTARCHITECTURE_X86_64 */
    Handle result = (*ioFun)(taskData, saved4, saved3, saved2, saved1);
    taskData->regAX() = result->Word();
#ifndef HOSTARCHITECTURE_X86_64
    taskData->regSP() += 3; // Pop the return address and two stack args.
#else /* HOSTARCHITECTURE_X86_64 */
    taskData->regSP()++;
#endif /* HOSTARCHITECTURE_X86_64 */
}

Handle X86TaskData::EnterPolyCode()
/* Called from "main" to enter the code. */
{
    Handle hOriginal = this->saveVec.mark(); // Set this up for the IO calls.
    while (1)
    {
        this->saveVec.reset(hOriginal); // Remove old RTS arguments and results.

        // Run the ML code and return with the function to call.
        this->inML = true;
        int ioFunction = SwitchToPoly();
        this->inML = false;

        if ((debugOptions & DEBUG_RTSCALLS))
            IncrementRTSCallCount(ioFunction);

        try {
            switch (ioFunction)
            {
            case -1:
                // We've been interrupted.  This usually involves simulating a
                // stack overflow so we could come here because of a genuine
                // stack overflow.
                // Previously this code was executed on every RTS call but there
                // were problems on Mac OS X at least with contention on schedLock.
                this->pendingInterrupt = false; // Clear this before we handle these
                // Process any asynchronous events i.e. interrupts or kill
                processes->ProcessAsynchRequests(this);
                // Release and re-acquire use of the ML memory to allow another thread
                // to GC.
                processes->ThreadReleaseMLMemory(this);
                processes->ThreadUseMLMemory(this);
                break;

            case -2: // A callback has returned.
                return callBackResult; // Return the saved value. Not used in the new interface.

            case POLY_SYS_exit:
                CallIO1(this, &finishc);
                break;

            case POLY_SYS_alloc_store:
                CallIO3(this, &alloc_store_long_c);
                break;

            case POLY_SYS_get_entry_point:
                CallIO1(this, &creatEntryPointObject);
                break;

            case POLY_SYS_profiler:
                CallIO1(this, &profilerc);
                break;

            case POLY_SYS_quotrem:
                CallIO3(this, &quot_rem_c);
                break;

            case POLY_SYS_aplus:
                CallIO2(this, &add_longc);
                break;

            case POLY_SYS_aminus:
                CallIO2(this, &sub_longc);
                break;

            case POLY_SYS_amul:
                CallIO2(this, &mult_longc);
                break;

            case POLY_SYS_adiv:
                CallIO2(this, &div_longc);
                break;

            case POLY_SYS_amod:
                CallIO2(this, &rem_longc);
                break;

            case POLY_SYS_aneg:
                CallIO1(this, &neg_longc);
                break;

            case POLY_SYS_equala:
                CallIO2(this, &equal_longc);
                break;

            case POLY_SYS_ora:
                CallIO2(this, &or_longc);
                break;

            case POLY_SYS_anda:
                CallIO2(this, &and_longc);
                break;

            case POLY_SYS_xora:
                CallIO2(this, &xor_longc);
                break;

            case POLY_SYS_Real_str:
                CallIO3(this, &Real_strc);
                break;

            case POLY_SYS_Real_Dispatch:
                CallIO2(this, &Real_dispatchc);
                break;

            case POLY_SYS_conv_real:
                CallIO1(this, &Real_convc);
                break;

            case POLY_SYS_real_to_int:
                CallIO1(this, &Real_intc);
                break;

            case POLY_SYS_int_to_real:
                CallIO1(this, &Real_from_arbitrary_precision);
                break;

            case POLY_SYS_sqrt_real:
                CallIO1(this, &Real_sqrtc);
                break;

            case POLY_SYS_sin_real:
                CallIO1(this, &Real_sinc);
                break;

            case POLY_SYS_cos_real:
                CallIO1(this, &Real_cosc);
                break;

            case POLY_SYS_arctan_real:
                CallIO1(this, &Real_arctanc);
                break;

            case POLY_SYS_exp_real:
                CallIO1(this, &Real_expc);
                break;

            case POLY_SYS_ln_real:
                CallIO1(this, &Real_lnc);
                break;

            case POLY_SYS_io_operation:
                CallIO1(this, &io_operation_c);
                break;

            case POLY_SYS_thread_dispatch:
                CallIO2(this, &ThreadDispatch);
                break;

            case POLY_SYS_int_geq:
                CallIO2(this, &ge_longc);
                break;

            case POLY_SYS_int_leq:
                CallIO2(this, &le_longc);
                break;

            case POLY_SYS_int_gtr:
                CallIO2(this, &gt_longc);
                break;

            case POLY_SYS_int_lss:
                CallIO2(this, &ls_longc);
                break;

            case POLY_SYS_timing_dispatch:
                CallIO2(this, &timing_dispatch_c);
                break;

            case POLY_SYS_XWindows:
                CallIO1(this, &XWindows_c);
                break;

            case POLY_SYS_full_gc:
                CallIO0(this, &full_gc_c);
                break;

            case POLY_SYS_foreign_dispatch:
                CallIO2(this, &foreign_dispatch_c);
                break;

            case POLY_SYS_ffi:
                CallIO2(this, &poly_ffi);
                break;

            case POLY_SYS_process_env:
                CallIO2(this, &process_env_dispatch_c);
                break;

            case POLY_SYS_poly_specific:
                CallIO2(this, &poly_dispatch_c);
                break;

            case POLY_SYS_set_code_constant:
                CallIO4(this, &set_code_constant);
                break;

            case POLY_SYS_io_dispatch:
                CallIO3(this, &IO_dispatch_c);
                break;

            case POLY_SYS_network:
                CallIO2(this, &Net_dispatch_c);
                break;

            case POLY_SYS_os_specific:
                CallIO2(this, &OS_spec_dispatch_c);
                break;

            case POLY_SYS_signal_handler:
                CallIO2(this, &Sig_dispatch_c);
                break;

            case POLY_SYS_kill_self:
                CallIO0(this, exitThread);
                break;

            default:
                Crash("Unknown io operation %d\n", ioFunction);
            }
        }
        catch (IOException &) {
        }
    }
}

// Run the current ML process.  X86AsmSwitchToPoly saves the C state so that
// whenever the ML requires assistance from the rest of the RTS it simply
// returns to C with the appropriate values set in assemblyInterface.requestCode and
// 

int X86TaskData::SwitchToPoly()
// (Re)-enter the Poly code from C.  Returns with the io function to call or
// -1 if we are responding to an interrupt.
{
    Handle mark = this->saveVec.mark();
    do
    {
        this->saveVec.reset(mark); // Remove old data e.g. from arbitrary precision.
        SetMemRegisters();

        X86AsmSwitchToPoly(&this->assemblyInterface);

        SaveMemRegisters(); // Update globals from the memory registers.

        // Handle any heap/stack overflows or arbitrary precision traps.
        switch (this->assemblyInterface.returnReason)
        {

        case RETURN_IO_CALL:
            return this->assemblyInterface.requestCode;

        case RETURN_HEAP_OVERFLOW:
            // The heap has overflowed.  Pop the return address into the program counter.
            // It may well not be a valid code address anyway.
            regPC() = (*(regSP())++).AsCodePtr();
            this->HeapOverflowTrap(); // Computes a value for allocWords only
            break;

        case RETURN_STACK_OVERFLOW:
            try {
                // The stack check has failed.  This may either be because we really have
                // overflowed the stack or because the stack limit value has been adjusted
                // to result in a call here.
                regPC() = (*regSP()++).AsCodePtr();
                POLYUNSIGNED min_size = this->stack->top - regSP() + OVERFLOW_STACK_SIZE;
                CheckAndGrowStack(this, min_size);
            }
            catch (IOException &) {
               // We may get an exception while handling this if we run out of store
            }
            return -1; // We're in a safe state to handle any interrupts.

        case RETURN_STACK_OVERFLOWEX:
            try {
                // Stack limit overflow.  If the required stack space is larger than
                // the fixed overflow size the code will calculate the limit in %EDI.
                // We need to extract that and the clear that register since it may
                // very well be outside the stack and therefore a "bad address".
                PolyWord *stackP = regDI().AsStackAddr();
                regDI() = TAGGED(0);
                regPC() = (*regSP()++).AsCodePtr();
                POLYUNSIGNED min_size = this->stack->top - stackP + OVERFLOW_STACK_SIZE;
                CheckAndGrowStack(this, min_size);
            }
            catch (IOException &) {
               // We may get an exception while handling this if we run out of store
            }
            return -1; // We're in a safe state to handle any interrupts.

        case RETURN_RAISE_OVERFLOW:
            try {
                // The primary reason for providing this is to allow the assembly code to
                // raise the overflow exception.  It's quite difficult for it to make an
                // exception packet otherwise.  It also provides a way to raise the
                // exception from compiled code.
                regPC() = (*regSP()++).AsCodePtr();
                raise_exception0(this, EXC_overflow);
            }
            catch (IOException &) {
                // Handle the C++ exception.
            }
            break;

        case RETURN_CALLBACK_RETURN:
            // Remove the extra exception handler we created in EnterCallbackFunction
            ASSERT(assemblyInterface.handlerRegister == regSP());
            regSP() += 1;
            assemblyInterface.handlerRegister = (*(regSP()++)).AsStackAddr(); // Restore the previous handler.
            this->callBackResult = this->saveVec.push(regAX()); // Argument to return is in RAX.
            regPC() = (*regSP()).AsCodePtr(); // Set the return address
            return -2;

        case RETURN_CALLBACK_EXCEPTION:
            // An ML callback has raised an exception.
            // It isn't possible to do anything here except abort.
            Crash("An ML function called from foreign code raised an exception.  Unable to continue.");

        default:
            Crash("Unknown return reason code %u", this->assemblyInterface.returnReason);
        }

    } while (1);
}

void X86TaskData::InitStackFrame(TaskData *parentTaskData, Handle proc, Handle arg)
/* Initialise stack frame. */
{
    StackSpace *space = this->stack;
    StackObject * newStack = space->stack();
    POLYUNSIGNED stack_size     = space->spaceSize();
    POLYUNSIGNED topStack = stack_size-5;
    assemblyInterface.stackPtr = (PolyWord*)newStack+topStack; 
    assemblyInterface.handlerRegister    = (PolyWord*)newStack+topStack+3;

    assemblyInterface.programCtr = (byte*)&X86AsmPopArgAndClosure;

    // Floating point save area.
    memset(&assemblyInterface.p_fp, 0, sizeof(struct fpSaveArea));
#ifndef HOSTARCHITECTURE_X86_64
    // Set the control word for 64-bit precision otherwise we get inconsistent results.
    assemblyInterface.p_fp.cw = 0x027f ; // Control word
    assemblyInterface.p_fp.tw = 0xffff; // Tag registers - all unused
#endif

    ((PolyWord*)newStack)[topStack] = DEREFWORDHANDLE(proc); // Closure
    ((PolyWord*)newStack)[topStack+1] = (arg == 0) ? TAGGED(0) : DEREFWORD(arg); // Argument
    /* We initialise the end of the stack with a sequence that will jump to
       kill_self whether the process ends with a normal return or by raising an
       exception.  A bit of this was added to fix a bug when stacks were objects
       on the heap and could be scanned by the GC. */
    ((PolyWord*)newStack)[topStack+4] = TAGGED(0); // Probably no longer needed
    // Set the default handler and return address to point to this code.
    PolyWord killJump(PolyWord::FromCodePtr((byte*)&X86AsmKillSelf));
    // Exception handler.
    ((PolyWord*)newStack)[topStack+3] = killJump;
    // Normal return address.  We need a separate entry on the stack from
    // the exception handler because it is possible that the code we are entering
    // may replace this entry with an argument.  The code-generator optimises tail-recursive
    // calls to functions with more args than the called function.
    ((PolyWord*)newStack)[topStack+2] = killJump;
}

// In Solaris-x86 the registers are named EIP and ESP.
#if (!defined(REG_EIP) && defined(EIP))
#define REG_EIP EIP
#endif
#if (!defined(REG_ESP) && defined(ESP))
#define REG_ESP ESP
#endif


// Get the PC and SP(stack) from a signal context.  This is needed for profiling.
// This version gets the actual sp and pc if we are in ML.
bool X86TaskData::GetPCandSPFromContext(SIGNALCONTEXT *context, PolyWord * &sp, POLYCODEPTR &pc)
{
    if (context == 0) return false;
// The tests for HAVE_UCONTEXT_T, HAVE_STRUCT_SIGCONTEXT and HAVE_WINDOWS_H need
// to follow the tests in processes.h.
#if defined(HAVE_WINDOWS_H)
#ifdef _WIN64
    sp = (PolyWord *)context->Rsp;
    pc = (POLYCODEPTR)context->Rip;
#else
    // Windows 32 including cygwin.
    sp = (PolyWord *)context->Esp;
    pc = (POLYCODEPTR)context->Eip;
#endif
#elif defined(HAVE_UCONTEXT_T)
#ifdef HAVE_MCONTEXT_T_GREGS
    // Linux
#ifndef HOSTARCHITECTURE_X86_64
    pc = (byte*)context->uc_mcontext.gregs[REG_EIP];
    sp = (PolyWord*)context->uc_mcontext.gregs[REG_ESP];
#else /* HOSTARCHITECTURE_X86_64 */
    pc = (byte*)context->uc_mcontext.gregs[REG_RIP];
    sp = (PolyWord*)context->uc_mcontext.gregs[REG_RSP];
#endif /* HOSTARCHITECTURE_X86_64 */
#elif defined(HAVE_MCONTEXT_T_MC_ESP)
   // FreeBSD
#ifndef HOSTARCHITECTURE_X86_64
    pc = (byte*)context->uc_mcontext.mc_eip;
    sp = (PolyWord*)context->uc_mcontext.mc_esp;
#else /* HOSTARCHITECTURE_X86_64 */
    pc = (byte*)context->uc_mcontext.mc_rip;
    sp = (PolyWord*)context->uc_mcontext.mc_rsp;
#endif /* HOSTARCHITECTURE_X86_64 */
#else
   // Mac OS X
#ifndef HOSTARCHITECTURE_X86_64
#if(defined(HAVE_STRUCT_MCONTEXT_SS)||defined(HAVE_STRUCT___DARWIN_MCONTEXT32_SS))
    pc = (byte*)context->uc_mcontext->ss.eip;
    sp = (PolyWord*)context->uc_mcontext->ss.esp;
#elif(defined(HAVE_STRUCT___DARWIN_MCONTEXT32___SS))
    pc = (byte*)context->uc_mcontext->__ss.__eip;
    sp = (PolyWord*)context->uc_mcontext->__ss.__esp;
#else
    return false;
#endif
#else /* HOSTARCHITECTURE_X86_64 */
#if(defined(HAVE_STRUCT_MCONTEXT_SS)||defined(HAVE_STRUCT___DARWIN_MCONTEXT64_SS))
    pc = (byte*)context->uc_mcontext->ss.rip;
    sp = (PolyWord*)context->uc_mcontext->ss.rsp;
#elif(defined(HAVE_STRUCT___DARWIN_MCONTEXT64___SS))
    pc = (byte*)context->uc_mcontext->__ss.__rip;
    sp = (PolyWord*)context->uc_mcontext->__ss.__rsp;
#else
    return false;
#endif
#endif /* HOSTARCHITECTURE_X86_64 */
#endif
#elif defined(HAVE_STRUCT_SIGCONTEXT)
#if defined(HOSTARCHITECTURE_X86_64) && defined(__OpenBSD__)
    // CPP defines missing in amd64/signal.h in OpenBSD
    pc = (byte*)context->sc_rip;
    sp = (PolyWord*)context->sc_rsp;
#else // !HOSTARCHITEXTURE_X86_64 || !defined(__OpenBSD__)
    pc = (byte*)context->sc_pc;
    sp = (PolyWord*)context->sc_sp;
#endif
#else
    // Can't get context.
    return false;
#endif
    // Check the sp value is in the current stack.
    if (sp >= this->stack->bottom && sp < this->stack->top)
        return true;
    else
        return false; // Bad stack pointer
}

void X86TaskData::InterruptCode()
{
    // Set the stack limit pointer to the top of the stack to cause
    // a trap when we next check for stack overflow.
    // SetMemRegisters actually does this anyway if "pendingInterrupt" is set but
    // it's safe to do this repeatedly.
    if (this->stack != 0) 
        this->assemblyInterface.stackLimit = this->stack->top-1;
    this->pendingInterrupt = true;
}

// This is called from SwitchToPoly before we enter the ML code.
void X86TaskData::SetMemRegisters()
{
    // Copy the current store limits into variables before we go into the assembly code.

    // If we haven't yet set the allocation area or we don't have enough we need
    // to create one (or a new one).
    if (this->allocPointer <= this->allocLimit + this->allocWords)
    {
        if (this->allocPointer < this->allocLimit)
            Crash ("Bad length in heap overflow trap");

        // Find some space to allocate in.  Updates taskData->allocPointer and
        // returns a pointer to the newly allocated space (if allocWords != 0)
        PolyWord *space =
            processes->FindAllocationSpace(this, this->allocWords, true);
        if (space == 0)
        {
            // We will now raise an exception instead of returning.
            // Set allocWords to zero so we don't set the allocation register
            // since that could be holding the exception packet.
            this->allocWords = 0;
        }
        // Undo the allocation just now.
        this->allocPointer += this->allocWords;
    }

    if (this->allocWords != 0)
    {
        // If we have had a heap trap we actually do the allocation here.
        // We will have already garbage collected and recovered sufficient space.
        // This also happens if we have just trapped because of store profiling.
        this->allocPointer -= this->allocWords; // Now allocate
        // Set the allocation register to this area.
        if (this->allocReg < 15)
            *(get_reg(this->allocReg)) =
                PolyWord::FromStackAddr(this->allocPointer + 1); /* remember: it's off-by-one */
        this->allocWords = 0;
    }

    // If we have run out of store, either just above or while allocating in the RTS,
    // allocPointer and allocLimit will have been set to zero as part of the GC.  We will
    // now be raising an exception which may free some store but we need to come back here
    // before we allocate anything.  The compiled code uses unsigned arithmetic to check for
    // heap overflow but only after subtracting the space required.  We need to make sure
    // that the values are still non-negative after substracting any object size.
    if (this->allocPointer == 0) this->allocPointer += MAX_OBJECT_SIZE;
    if (this->allocLimit == 0) this->allocLimit += MAX_OBJECT_SIZE;

    this->assemblyInterface.localMbottom = this->allocLimit + 1;
    this->assemblyInterface.localMpointer = this->allocPointer + 1;
    // If we are profiling store allocation we set mem_hl so that a trap
    // will be generated.
    if (profileMode == kProfileStoreAllocation)
        this->assemblyInterface.localMbottom = this->assemblyInterface.localMpointer;

    this->assemblyInterface.polyStack = this->stack->stack();
    // Whenever the ML code enters a function it checks that the stack pointer is above
    // this value.  The default is to set it to the top of the reserved area
    // but if we've had an interrupt we set it to the end of the stack.
    // InterruptCode may be called either when the thread is in the RTS or in ML code.
    if (this->pendingInterrupt) this->assemblyInterface.stackLimit = this->stack->top - 1;
    else this->assemblyInterface.stackLimit = this->stack->bottom + OVERFLOW_STACK_SIZE;
    this->assemblyInterface.requestCode = 0; // Clear these because only one will be set.
    this->assemblyInterface.returnReason = RETURN_IO_CALL;

    this->assemblyInterface.threadId = this->threadObject;
}

// This is called whenever we have returned from ML to C.
void X86TaskData::SaveMemRegisters()
{
    this->allocPointer = this->assemblyInterface.localMpointer - 1;
    this->allocWords = 0;
    // We need to restore all the registers if we are emulating an instruction or
    // are handling a heap or stack overflow.  For the moment we just consider
    // all cases apart from an RTS call.
    this->assemblyInterface.fullRestore = this->assemblyInterface.returnReason != 0 ? 1 : 0;
    this->assemblyInterface.exceptionPacket = TAGGED(0);
}

PolyWord *X86TaskData::get_reg(int n)
/* Returns a pointer to the register given by n. */
{
    switch (n) 
    {
    case 0: return &assemblyInterface.p_rax;
    case 1: return &assemblyInterface.p_rcx;
    case 2: return &assemblyInterface.p_rdx;
    case 3: return &assemblyInterface.p_rbx;
        // Should not have rsp or rbp.
    case 6: return &assemblyInterface.p_rsi;
    case 7: return &assemblyInterface.p_rdi;
#ifdef HOSTARCHITECTURE_X86_64
    case 8: return &assemblyInterface.p_r8;
    case 9: return &assemblyInterface.p_r9;
    case 10: return &assemblyInterface.p_r10;
    case 11: return &assemblyInterface.p_r11;
    case 12: return &assemblyInterface.p_r12;
    case 13: return &assemblyInterface.p_r13;
    case 14: return &assemblyInterface.p_r14;
    // R15 is the heap pointer so shouldn't occur here.
#endif /* HOSTARCHITECTURE_X86_64 */
    default: Crash("Unknown register %d at %p\n", n, regPC());
    }
}

// Called as a result of a heap overflow trap
void X86TaskData::HeapOverflowTrap()
{
    X86TaskData *mdTask = this;
    POLYUNSIGNED wordsNeeded = 0;
    // The next instruction, after any branches round forwarding pointers or pop
    // instructions, will be a store of register containing the adjusted heap pointer.
    // We need to find that register and the value in it in order to find out how big
    // the area we actually wanted is.  N.B.  The code-generator and assembly code
    // must generate the correct instruction sequence.
    byte *pcPtr = assemblyInterface.programCtr;
    while (true)
    {
        if (pcPtr[0] == 0xeb)
        {
            // Forwarding pointer
            if (pcPtr[1] >= 128) pcPtr += 256 - pcPtr[1] + 2;
            else pcPtr += pcPtr[1] + 2;
        }
        else if ((pcPtr[0] & 0xf8) == 0x58) // Pop instruction.
            pcPtr++;
        else if (pcPtr[0] == 0x41 && ((pcPtr[1] & 0xf8) == 0x58)) // Pop with Rex prefix
            pcPtr += 2;
        else break;
    }
#ifndef HOSTARCHITECTURE_X86_64
    // This should be movl REG,0[%ebp].
    ASSERT(pcPtr[0] == 0x89);
    mdTask->allocReg = (pcPtr[1] >> 3) & 7; // Remember this until we allocate the memory
    PolyWord *reg = get_reg(mdTask->allocReg);
    PolyWord reg_val = *reg;
    // The space we need is the difference between this register
    // and the current value of newptr.
    // The +1 here is because assemblyInterface.localMpointer is A.M.pointer +1.  The reason
    // is that after the allocation we have the register pointing at the address we will
    // actually use.
    wordsNeeded = (this->allocPointer - (PolyWord*)reg_val.AsAddress()) + 1;
    *reg = TAGGED(0); // Clear this - it's not a valid address.
    /* length in words, including length word */

    ASSERT (wordsNeeded <= (1<<24)); /* Max object size including length/flag word is 2^24 words.  */
#else /* HOSTARCHITECTURE_X86_64 */
    ASSERT(pcPtr[1] == 0x89 || pcPtr[1] == 0x8b);
    if (pcPtr[1] == 0x89)
    {
        // New (5.4) format.  This should be movq REG,%r15
        ASSERT(pcPtr[0] == 0x49 || pcPtr[0] == 0x4d);
        mdTask->allocReg = (pcPtr[2] >> 3) & 7; // Remember this until we allocate the memory
        if (pcPtr[0] & 0x4) mdTask->allocReg += 8;
    }
    else
    {
        // Alternative form of movq REG,%r15
        ASSERT(pcPtr[0] == 0x4c || pcPtr[0] == 0x4d);
        mdTask->allocReg = pcPtr[2] & 7; // Remember this until we allocate the memory
        if (pcPtr[0] & 0x1) mdTask->allocReg += 8;
    }
    PolyWord *reg = get_reg(this->allocReg);
    PolyWord reg_val = *reg;
    wordsNeeded = (this->allocPointer - (PolyWord*)reg_val.AsAddress()) + 1;
    *reg = TAGGED(0); // Clear this - it's not a valid address.
 #endif /* HOSTARCHITECTURE_X86_64 */
    if (profileMode == kProfileStoreAllocation)
        addAllocationProfileCount(wordsNeeded);

    mdTask->allocWords = wordsNeeded; // The actual allocation is done in SetMemRegisters.
}

// These macros build small pieces of assembly code for each io call.
// The code simply sets the requestCode value and jumps to
// X86AsmSaveStateAndReturn.  The address of these code pieces is
// stored in iovec.  Values in iovec are never looked at with the
// garbage collector so that's safe.

void X86Dependent::InitInterfaceVector(void)
{
    for (int i = 0; i < POLY_SYS_vecsize; i++)
    {
        if (entryPointVector[i] != 0)
            add_word_to_io_area(i, PolyWord::FromCodePtr(entryPointVector[i]));
    }
}

void X86TaskData::SetException(poly_exn *exc)
// Set up the stack to raise an exception.
{
    regDX() = (PolyObject*)IoEntry(POLY_SYS_raisex);
    regPC()  = regDX().AsObjPtr()->Get(0).AsCodePtr();
    regAX() = exc; /* put exception data into eax */
    assemblyInterface.exceptionPacket = exc; // Set for direct calls.
}

// Sets up a callback function on the current stack.  The present state is that
// the ML code has made a call in to foreign_dispatch.  We need to set the stack
// up so that we will enter the callback (as with CallCodeTupled) but when we return
// the result we enter callback_return. 
Handle X86TaskData::EnterCallbackFunction(Handle func, Handle args)
{
    // If we ever implement a light version of the FFI that allows a call to C
    // code without saving enough to allow allocation in C code we need to ensure
    // that this code doesn't do any allocation.  Essentially we need the values
    // in localMpointer and localMbottom to be valid across a call to C.  If we do
    // a callback the ML callback function would pick up the values saved in the
    // originating call.

    // Set up an exception handler so we will enter callBackException if there is an exception.
    *(--regSP()) = PolyWord::FromStackAddr(assemblyInterface.handlerRegister); // Create a special handler entry
    *(--regSP()) = PolyWord::FromCodePtr((byte*)&X86AsmCallbackException);
    assemblyInterface.handlerRegister = regSP();
    // Push the call to callBackReturn onto the stack as the return address.
    *(--regSP()) = PolyWord::FromCodePtr((byte*)&X86AsmCallbackReturn);
    // Set up the entry point of the callback.
    PolyObject *functToCall = func->WordP();
    regDX() = functToCall; // Closure address
    regAX() = args->Word();
    regPC() = functToCall->Get(0).AsCodePtr(); // First word of closure is entry pt.

    return EnterPolyCode();
}

// Decode and process an effective address.  There may
// be a constant address in here but in any case we need
// to decode it to work out where the next instruction starts.
// If this is an lea instruction any addresses are just constants
// so must not be treated as addresses.
static void skipea(byte **pt, ScanAddress *process, bool lea)
{
    unsigned int modrm = *((*pt)++);
    unsigned int md = modrm >> 6;
    unsigned int rm = modrm & 7;

    if (md == 3) { } /* Register. */
    else if (rm == 4)
    {
        /* s-i-b present. */
        unsigned int sib = *((*pt)++);

        if (md == 0)
        {
            if ((sib & 7) == 5) 
            {
                if (! lea) {
#ifndef HOSTARCHITECTURE_X86_64
                    process->ScanConstant(*pt, PROCESS_RELOC_DIRECT);
#endif /* HOSTARCHITECTURE_X86_64 */
                }
                (*pt) += 4;
            }
        }
        else if (md == 1) (*pt)++;
        else if (md == 2) (*pt) += 4;
    }
    else if (md == 0 && rm == 5)
    {
        if (!lea) {
#ifndef HOSTARCHITECTURE_X86_64
            /* Absolute address. */
            process->ScanConstant(*pt, PROCESS_RELOC_DIRECT);
#endif /* HOSTARCHITECTURE_X86_64 */
        }
        *pt += 4;
    }
    else
    {
        if (md == 1) *pt += 1;
        else if (md == 2) *pt += 4;
    }
}

/* Added to deal with constants within the
   code rather than in the constant area.  The constant
   area is still needed for the function name.
   DCJM 2/1/2001 
*/
void X86Dependent::ScanConstantsWithinCode(PolyObject *addr, PolyObject *old, POLYUNSIGNED length, ScanAddress *process)
{
    byte *pt = (byte*)addr;
    PolyWord *end = addr->Offset(length - 1);

    while (true)
    {
        // We've finished when this is word aligned and points to a zero word.
        if (((POLYUNSIGNED)pt & (0-sizeof(POLYUNSIGNED))) && ((PolyWord*)pt)->AsUnsigned() == 0)
            break;
        // Escape prefixes come before any Rex byte
        byte escPrefix = 0;
        if (*pt == 0xf2 || *pt == 0xf3 || *pt == 0x66)
            escPrefix = *pt++;
#ifdef HOSTARCHITECTURE_X86_64
        // REX prefixes.  Set this first.
        byte lastRex;
        if (*pt >= 0x40 && *pt <= 0x4f)
            lastRex = *pt++;
        else
            lastRex = 0;

        //printf("pt=%p *pt=%x\n", pt, *pt);

#endif /* HOSTARCHITECTURE_X86_64 */
        switch (*pt)
        {
        case 0x50: case 0x51: case 0x52: case 0x53:
        case 0x54: case 0x55: case 0x56: case 0x57: /* Push */
        case 0x58: case 0x59: case 0x5a: case 0x5b:
        case 0x5c: case 0x5d: case 0x5e: case 0x5f: /* Pop */
        case 0x90: /* nop */ case 0xc3: /* ret */
        case 0xf9: /* stc */ case 0xce: /* into */
        case 0xf0: /* lock. */ case 0xf3: /* rep/repe */
        case 0xa4: case 0xa5: case 0xaa: case 0xab: /* movs/stos */
        case 0xa6: /* cmpsb */ case 0x9e: /* sahf */ case 0x99: /* cqo/cdq */
            pt++; break;

        case 0x70: case 0x71: case 0x72: case 0x73: case 0x74: case 0x75: case 0x76: case 0x77:
        case 0x78: case 0x79: case 0x7a: case 0x7b: case 0x7c: case 0x7d: case 0x7e: case 0x7f:
        case 0xeb:
            /* short jumps. */
        case 0xcd: /* INT */
        case 0xa8: /* TEST_ACC8 */
        case 0x6a: /* PUSH_8 */
            pt += 2; break;

        case 0xc2: /* RET_16 */
            pt += 3; break;

        case 0x8d: /* leal. */
            pt++; skipea(&pt, process, true); break;

        case 0x03: case 0x0b: case 0x13: case 0x1b:
        case 0x23: case 0x2b: case 0x33: case 0x3b: /* Add r,ea etc. */
        case 0x88: /* MOVB_R_A */ case 0x89: /* MOVL_R_A */
        case 0x8b: /* MOVL_A_R */
        case 0x62: /* BOUNDL */
        case 0xff: /* Group5 */
        case 0xd1: /* Group2_1_A */
        case 0x8f: /* POP_A */
        case 0xd3: /* Group2_CL_A */
        case 0x87: // XCHNG
            pt++; skipea(&pt, process, false); break;

        case 0xf6: /* Group3_a */
            {
                int isTest = 0;
                pt++;
                /* The test instruction has an immediate operand. */
                if ((*pt & 0x38) == 0) isTest = 1;
                skipea(&pt, process, false);
                if (isTest) pt++;
                break;
            }

        case 0xf7: /* Group3_A */
            {
                int isTest = 0;
                pt++;
                /* The test instruction has an immediate operand. */
                if ((*pt & 0x38) == 0) isTest = 1;
                skipea(&pt, process, false);
                if (isTest) pt += 4;
                break;
            }

        case 0xc1: /* Group2_8_A */
        case 0xc6: /* MOVB_8_A */
        case 0x83: /* Group1_8_A */
        case 0x80: /* Group1_8_a */
            pt++; skipea(&pt, process, false); pt++; break;

        case 0x81: /* Group1_32_A */
            {
                pt ++;
#ifndef HOSTARCHITECTURE_X86_64
                unsigned opCode = *pt;
#endif /* HOSTARCHITECTURE_X86_64 */
                skipea(&pt, process, false);
                // Only check the 32 bit constant if this is a comparison.
                // For other operations this may be untagged and shouldn't be an address.
#ifndef HOSTARCHITECTURE_X86_64
                if ((opCode & 0x38) == 0x38)
                    process->ScanConstant(pt, PROCESS_RELOC_DIRECT);
#endif /* HOSTARCHITECTURE_X86_64 */
                pt += 4;
                break;
            }

        case 0xe8: case 0xe9:
            // Long jump and call.  These are used to call constant (known) functions
            // and also long jumps within the function.
            {
                pt++;
                POLYSIGNED disp = (pt[3] & 0x80) ? -1 : 0; // Set the sign just in case.
                for(unsigned i = 4; i > 0; i--)
                    disp = (disp << 8) | pt[i-1];
                byte *absAddr = pt + disp + 4; // The address is relative to AFTER the constant

                // If the new address is within the current piece of code we don't do anything
                if (absAddr >= (byte*)addr && absAddr < (byte*)end) {}
                else {
#ifdef HOSTARCHITECTURE_X86_64
                    ASSERT(sizeof(PolyWord) == 4); // Should only be used internally on x64
#endif /* HOSTARCHITECTURE_X86_64 */
                    if (addr != old)
                    {
                        // The old value of the displacement was relative to the old address before
                        // we copied this code segment.
                        // We have to correct it back to the original address.
                        absAddr = absAddr - (byte*)addr + (byte*)old;
                        // We have to correct the displacement for the new location and store
                        // that away before we call ScanConstant.
                        POLYSIGNED newDisp = absAddr - pt - 4;
                        for (unsigned i = 0; i < 4; i++)
                        {
                            pt[i] = (byte)(newDisp & 0xff);
                            newDisp >>= 8;
                        }
                    }
                    process->ScanConstant(pt, PROCESS_RELOC_I386RELATIVE);
                }
                pt += 4;
                break;
            }

        case 0xc7:/* MOVL_32_A */
            {
                pt++;
                if ((*pt & 0xc0) == 0x40 /* Byte offset or sib present */ &&
                    ((*pt & 7) != 4) /* But not sib present */ && pt[1] == 256-sizeof(PolyWord))
                {
                    /* We may use a move instruction to set the length
                       word on a new segment.  We mustn't try to treat this as a constant.  */
                    pt += 6; /* Skip the modrm byte, the offset and the constant. */
                }
                else
                {
                    skipea(&pt, process, false);
#ifndef HOSTARCHITECTURE_X86_64
                    process->ScanConstant(pt, PROCESS_RELOC_DIRECT);
#endif /* HOSTARCHITECTURE_X86_64 */
                    pt += 4;
                }
                break;
            }

        case 0xb8: case 0xb9: case 0xba: case 0xbb:
        case 0xbc: case 0xbd: case 0xbe: case 0xbf: /* MOVL_32_64_R */
            pt ++;
#ifdef HOSTARCHITECTURE_X86_64
            if ((lastRex & 8) == 0)
                pt += 4; // 32-bit mode on 64-bits.  Can this occur?
            else
#endif /* HOSTARCHITECTURE_X86_64 */
            {
                // 32 bits in 32-bit mode, 64-bits in 64-bit mode.
                process->ScanConstant(pt, PROCESS_RELOC_DIRECT);
                pt += sizeof(PolyWord);
            }
            break;

        case 0x68: /* PUSH_32 */
            pt ++;
#ifndef HOSTARCHITECTURE_X86_64
            process->ScanConstant(pt, PROCESS_RELOC_DIRECT);
#endif /* HOSTARCHITECTURE_X86_64 */
            pt += 4;
            break;

        case 0x0f: /* ESCAPE */
            {
                pt++;
                switch (*pt)
                {
                case 0xb6: /* movzl */
                case 0xb7: // movzw
                case 0xc1: /* xaddl */
                case 0xaf: // imul
                    pt++; skipea(&pt, process, false); break;

                case 0x80: case 0x81: case 0x82: case 0x83:
                case 0x84: case 0x85: case 0x86: case 0x87:
                case 0x88: case 0x89: case 0x8a: case 0x8b:
                case 0x8c: case 0x8d: case 0x8e: case 0x8f:
                    /* Conditional branches with 32-bit displacement. */
                    pt += 5; break;

                // These are SSE2 instructions
                case 0x10: case 0x11: case 0x58: case 0x5c: case 0x59: case 0x5e:
<<<<<<< HEAD
                case 0x2e: case 0x2a: case 0x54: case 0x57: case 0x5a: case 0xfa:
=======
                case 0x2e: case 0x2a: case 0x54: case 0x57: case 0x5a:
>>>>>>> 3aae1671
                    pt++; skipea(&pt, process, false); break;

                default: Crash("Unknown opcode %d at %p\n", *pt, pt);
                }
                break;
            }

        case 0xd8: case 0xd9: case 0xda: case 0xdb:
        case 0xdc: case 0xdd: case 0xde: case 0xdf: // Floating point escape instructions
            {
                pt++;
                if ((*pt & 0xe0) == 0xe0) pt++;
                else skipea(&pt, process, false);
                break;
            }

        default: Crash("Unknown opcode %d at %p\n", *pt, pt);
        }
    }
}

// Increment the value contained in the first word of the mutex.
Handle X86TaskData::AtomicIncrement(Handle mutexp)
{
    PolyObject *p = DEREFHANDLE(mutexp);
    POLYUNSIGNED result = X86AsmAtomicIncrement(p);
    return this->saveVec.push(PolyWord::FromUnsigned(result));
}

// Release a mutex.  Because the atomic increment and decrement
// use the hardware LOCK prefix we can simply set this to one.
void X86TaskData::AtomicReset(Handle mutexp)
{
    DEREFHANDLE(mutexp)->Set(0, TAGGED(1));
}

static X86Dependent x86Dependent;

MachineDependent *machineDependent = &x86Dependent;

static struct _entrypts entryPtTable[] =
{
    { "PolySetCodeConstant",              (polyRTSFunction)&PolySetCodeConstant},

    { NULL, NULL} // End of list.
};

class X86Module: public RtsModule
{
public:
    virtual entrypts GetRTSCalls(void) { return entryPtTable; }
};

// Declare this.  It will be automatically added to the table.
static X86Module timingModule;<|MERGE_RESOLUTION|>--- conflicted
+++ resolved
@@ -1743,11 +1743,7 @@
 
                 // These are SSE2 instructions
                 case 0x10: case 0x11: case 0x58: case 0x5c: case 0x59: case 0x5e:
-<<<<<<< HEAD
-                case 0x2e: case 0x2a: case 0x54: case 0x57: case 0x5a: case 0xfa:
-=======
                 case 0x2e: case 0x2a: case 0x54: case 0x57: case 0x5a:
->>>>>>> 3aae1671
                     pt++; skipea(&pt, process, false); break;
 
                 default: Crash("Unknown opcode %d at %p\n", *pt, pt);
