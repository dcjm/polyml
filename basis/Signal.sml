(*
    Title:      Signal structure and signature.
    Author:     David Matthews
<<<<<<< HEAD
    Copyright   David Matthews 2000, 2008, 2019
=======
    Copyright   David Matthews 2000, 2008, 2020
>>>>>>> ff874d8a


    This library is free software; you can redistribute it and/or
    modify it under the terms of the GNU Lesser General Public
    License as published by the Free Software Foundation; either
    version 2.1 of the License, or (at your option) any later version.
    
    This library is distributed in the hope that it will be useful,
    but WITHOUT ANY WARRANTY; without even the implied warranty of
    MERCHANTABILITY or FITNESS FOR A PARTICULAR PURPOSE.  See the GNU
    Lesser General Public License for more details.
    
    You should have received a copy of the GNU Lesser General Public
    License along with this library; if not, write to the Free Software
    Foundation, Inc., 51 Franklin St, Fifth Floor, Boston, MA  02110-1301  USA
*)

(**
Although the `Posix` structure in the Standard Basis Library provides functions
which send signals to a process there is no standard method of handling signals. The
`Signal` structure has been added to Poly/ML to allow signals to be blocked or
handled.
**)
signature SIGNAL =
sig
    datatype sig_handle = SIG_DFL | SIG_IGN | SIG_HANDLE of int->unit
    val signal: int * sig_handle -> sig_handle
end;

structure Signal: SIGNAL =
struct
    datatype sig_handle = SIG_DFL | SIG_IGN | SIG_HANDLE of int->unit
    local
        val setHandler = RunCall.rtsCallFull2 "PolySetSignalHandler"
    in
        fun signal(s, cmd) =
        let
            val c =
                case cmd of
                    SIG_DFL => 0
                |   SIG_IGN => 1
                |   SIG_HANDLE f => RunCall.unsafeCast f
        in
            case setHandler(s, c) of
                0 => SIG_DFL
            |   1 => SIG_IGN
            |   f => SIG_HANDLE(RunCall.unsafeCast f)
        end
    end
    
    local
        datatype sigHandle = SigHandle of (int->unit) * int | WeakMarker
        val waitForSig = RunCall.rtsCallFull0 "PolyWaitForSignal"
        open Thread

        fun sigThread(): unit =
        let
            (* This call to the RTS returns either a pair of a signal
               and a handler or a flag indicating that some wek reference
               has been set to NONE.  These aren't logically related but
               it's convenient to use a single thread for both. *)
            val nextSig: sigHandle = waitForSig()

            (* When we get a WeakMarker message we need to broadcast
               on this condition variable. *)
            fun broadCastWeak haveLock () =
            (
                if haveLock then () else Mutex.lock Weak.weakLock;
                ConditionVar.broadcast Weak.weakSignal;
                Mutex.unlock Weak.weakLock
            )
                
        in
            case nextSig of
                SigHandle (handler, signal) => (handler signal handle _ => ())
            |   WeakMarker =>
                    (* If the lock is free we can do the broadcast now but
                       to avoid waiting and being unable to handle any signals
                       we fork off a thread if we can't. *)
                    if Mutex.trylock Weak.weakLock
                    then broadCastWeak true ()
                    else (Thread.fork(broadCastWeak false, []); ());
            sigThread() (* Forever. *)
        end
        
        fun forkThread() =
            (Thread.fork(sigThread, []); ()) handle Thread _ => print "Unable to create signal thread\n"

    in
        (* Run this thread now and also start one each time we start up. *)
        val _ = forkThread()
        val _ = LibrarySupport.addOnEntry forkThread
    end
end;
(**
The `Signal.signal` function takes as its arguments a signal number and an
action and returns the previous action. The action may be `SIG_DFL`,
indicating the default action, `SIG_IGN`, indicating that the signal should be
ignored (blocked) or `SIG_HANDLE`, which allows a handler function to be installed.

Signals are represented as integers using the normal Unix signal numbering. In
the Unix implementations of Poly/ML the type `Posix.Signal.signal` is the same as `int`
so the constants from `Posix.Signal` can be used as arguments to `Signal.signal`.

The default action depends on the signal. For some signals it is to ignore the
signal, for others the process is killed. See the signal man page in Unix for a list
of the default actions.

A handler function installed using `SIG_HANDLE` is run as a separate thread
some time after a signal arrives. 

Some signals are used internally by Poly/ML.  In particular `SIGVTALRM` is used
by the profiling mechanism.

The Signal structure is provided in the Windows implementation but only the 
console interrupt signal (2) has effect.

**)<|MERGE_RESOLUTION|>--- conflicted
+++ resolved
@@ -1,12 +1,7 @@
 (*
     Title:      Signal structure and signature.
     Author:     David Matthews
-<<<<<<< HEAD
-    Copyright   David Matthews 2000, 2008, 2019
-=======
-    Copyright   David Matthews 2000, 2008, 2020
->>>>>>> ff874d8a
-
+    Copyright   David Matthews 2000, 2008, 2019-20
 
     This library is free software; you can redistribute it and/or
     modify it under the terms of the GNU Lesser General Public
