--- conflicted
+++ resolved
@@ -241,38 +241,16 @@
 
     // ByteCode overrides.  The interpreter and native code states need to be in sync.
     // The interpreter is only used during the initial bootstrap.
-<<<<<<< HEAD
-    virtual void SaveInterpreterState(POLYCODEPTR pc, stackItem* sp) {
-        interpreterPc = pc;
-        assemblyInterface.stackPtr = sp;
-    }
-    virtual void LoadInterpreterState(POLYCODEPTR& pc, stackItem*& sp) {
-        sp = assemblyInterface.stackPtr;
-        pc = interpreterPc;
-    }
-=======
->>>>>>> b527f035
     virtual void ClearExceptionPacket() { assemblyInterface.exceptionPacket = TAGGED(0); }
     virtual PolyWord GetExceptionPacket() { return assemblyInterface.exceptionPacket;  }
     virtual stackItem* GetHandlerRegister() { return assemblyInterface.handlerRegister; }
     virtual void SetHandlerRegister(stackItem* hr) { assemblyInterface.handlerRegister = hr; }
     // Check and grow the stack if necessary.  Process any interupts.
-<<<<<<< HEAD
-    virtual void CheckStackAndInterrupt(POLYUNSIGNED space);
-    // The stack limit register is modified if there is an interrupt
-    virtual bool TestInterrupt() { return assemblyInterface.stackPtr < assemblyInterface.stackLimit; }
-=======
     virtual void HandleStackOverflow(uintptr_t space) { StackOverflowTrap(space); }
->>>>>>> b527f035
 
     void Interpret();
     void EndBootStrap() { mixedCode = true; }
 
-<<<<<<< HEAD
-    POLYCODEPTR     interpreterPc;
-
-=======
->>>>>>> b527f035
     PLock interruptLock;
 
     stackItem *get_reg(int n);
@@ -707,18 +685,6 @@
     SetMemRegisters();
 }
 
-<<<<<<< HEAD
-void X86TaskData::CheckStackAndInterrupt(POLYUNSIGNED space)
-{
-    // Check there is space on the stack.  This may also be used to signal for an interrupt.
-    if (assemblyInterface.stackPtr - space < assemblyInterface.stackLimit)
-    {
-        StackOverflowTrap(space);
-    }
-}
-
-=======
->>>>>>> b527f035
 void X86TaskData::StackOverflowTrap(uintptr_t space)
 {
     uintptr_t min_size = (this->stack->top - (PolyWord*)assemblyInterface.stackPtr) + OVERFLOW_STACK_SIZE + space;
