(*
    Title:      Standard Basis Library: Commands to build the library
<<<<<<< HEAD
    Copyright   David C.J. Matthews 2000, 2005, 2015-16, 2018-19
=======
    Copyright   David C.J. Matthews 2000, 2005, 2015-16, 2018-20
>>>>>>> d88a3edc

    This library is free software; you can redistribute it and/or
    modify it under the terms of the GNU Lesser General Public
    License version 2.1 as published by the Free Software Foundation.
    
    This library is distributed in the hope that it will be useful,
    but WITHOUT ANY WARRANTY; without even the implied warranty of
    MERCHANTABILITY or FITNESS FOR A PARTICULAR PURPOSE.  See the GNU
    Lesser General Public License for more details.
    
    You should have received a copy of the GNU Lesser General Public
    License along with this library; if not, write to the Free Software
    Foundation, Inc., 51 Franklin St, Fifth Floor, Boston, MA  02110-1301  USA
*)

(* Thread, Weak and Signal are Poly/ML extensions. *)

val () = Bootstrap.use "basis/InitialBasis.ML";
val () = Bootstrap.use "basis/Universal.ML";
val () = Bootstrap.use "basis/General.sml";
val () = Bootstrap.use "basis/LibrarySupport.sml";
val () = Bootstrap.use "basis/PolyMLException.sml";
val () = Bootstrap.use "basis/Option.sml";
val () = Bootstrap.use "basis/ListSignature.sml";
val () = Bootstrap.use "basis/List.sml";
val () = Bootstrap.use "basis/VectorOperations.sml";
val () = Bootstrap.use "basis/PolyVectorOperations.sml";
val () = Bootstrap.use "basis/VectorSliceOperations.sml";
val () = Bootstrap.use "basis/MONO_VECTOR.sml";
val () = Bootstrap.use "basis/MONO_VECTOR_SLICE.sml";
val () = Bootstrap.use "basis/MONO_ARRAY.sml";
val () = Bootstrap.use "basis/MONO_ARRAY_SLICE.sml";
val () = Bootstrap.use "basis/StringSignatures.sml";
val () = Bootstrap.use "basis/String.sml";

structure Int = struct type int = int end;
val () = Bootstrap.use "basis/INTEGER.sml";
val () = Bootstrap.use "basis/Int.sml";
val () = Bootstrap.use (if Bootstrap.intIsArbitraryPrecision then "basis/IntAsLargeInt.sml" else "basis/IntAsFixedInt.sml");
val () =
    case FixedInt.precision of SOME 31 => Bootstrap.use "basis/Int31.sml" | SOME 63 => Bootstrap.use "basis/Int63.sml" | _ => ();
val () = Bootstrap.use "basis/WordSignature.sml";
val () = Bootstrap.use "basis/LargeWord.sml";
val () = Bootstrap.use "basis/VectorSignature.sml";
val () = Bootstrap.use "basis/VectorSliceSignature.sml";
val () = Bootstrap.use "basis/Vector.sml";
val () = Bootstrap.use "basis/ArraySignature.sml";
val () = Bootstrap.use "basis/ArraySliceSignature.sml"; (* Depends on VectorSlice. *)
val () = Bootstrap.use "basis/Array.sml";

val () = Bootstrap.use "basis/Text.sml"; (* Declares Char, String, CharArray, CharVector *)
val () = Bootstrap.use "basis/Bool.sml";
val () = Bootstrap.use "basis/ListPair.sml";

(* Declare the appropriate additional structures. *)
(* The version of Word32 we use depends on whether this is
   32-bit or 64-bit. *)
val () =
    if LargeWord.wordSize = 32
    then Bootstrap.use "basis/Word32.sml"
    else if Word.wordSize >= 32
    then Bootstrap.use "basis/Word32In64.sml"
    else if LargeWord.wordSize = 64
    then Bootstrap.use "basis/Word32InLargeWord64.sml"
    else ();

val () = Bootstrap.use "basis/Word16.sml";
val () = Bootstrap.use "basis/Word8.sml";
val () = Bootstrap.use "basis/IntInf.sml";
val () = Bootstrap.use "basis/Int32.sml";
val () = Bootstrap.use "basis/Word8Array.sml";
val () = Bootstrap.use "basis/Byte.sml";
val () = Bootstrap.use "basis/BoolArray.sml";
val () = Bootstrap.use "basis/IntArray.sml";
val () = Bootstrap.use "basis/RealArray.sml";
val () = Bootstrap.use "basis/IEEE_REAL.sml";
val () = Bootstrap.use "basis/IEEEReal.sml";
val () = Bootstrap.use "basis/MATH.sml";
val () = Bootstrap.use "basis/MATH.sml";
structure LargeReal = struct type real = real end;
val () = Bootstrap.use "basis/RealSignature.sml";
val () = Bootstrap.use "basis/Real.sml";
val () = Bootstrap.use "basis/Real32.sml";
val () = Bootstrap.use "basis/Time.sml";
val () = Bootstrap.use "basis/DATE.sig";
val () = Bootstrap.use "basis/Date.sml";
val () = Bootstrap.use "basis/Thread.sml"; (* Non-standard. *)
val () = Bootstrap.use "basis/ThreadLib.sml"; (* Non-standard. *)
val () = Bootstrap.use "basis/Timer.sml";
val () = Bootstrap.use "basis/CommandLine.sml";
val () = Bootstrap.use "basis/ExnPrinter.sml";
val () = Bootstrap.use "basis/ForeignConstants.sml";
val () = Bootstrap.use "basis/ForeignMemory.sml";
val () = Bootstrap.useWithParms [Bootstrap.Universal.tagInject Bootstrap.maxInlineSizeTag 1000] "basis/Foreign.sml";
val () = Bootstrap.use "basis/IO.sml";
val () = Bootstrap.use "basis/OS.sml";
val () = Bootstrap.use "basis/PRIM_IO.sml";
val () = Bootstrap.use "basis/PrimIO.sml";
(*val () = Bootstrap.use "basis/TextPrimIO.sml";
val () = Bootstrap.use "basis/BinPrimIO.sml"; *)
val () = Bootstrap.use "basis/LibraryIOSupport.sml";
val () = Bootstrap.use "basis/STREAM_IO.sml";
val () = Bootstrap.use "basis/BasicStreamIO.sml";
val () = Bootstrap.use "basis/IMPERATIVE_IO.sml";
val () = Bootstrap.use "basis/ImperativeIO.sml";
val () = Bootstrap.use "basis/TextIO.sml";
val () = Bootstrap.use "basis/BinIO.sml";
val () = Bootstrap.use "basis/Socket.sml";
val () = Bootstrap.use "basis/NetProtDB.sml";
val () = Bootstrap.use "basis/NetServDB.sml";
val () = Bootstrap.use "basis/GenericSock.sml";
val () = Bootstrap.use "basis/INetSock.sml";
val () = Bootstrap.use "basis/INet6Sock.sml";
val () = Bootstrap.use "basis/UnixSock.sml";
val () = Bootstrap.use "basis/PackRealBig.sml"; (* also declares PackRealLittle *)
val () = Bootstrap.use "basis/PackWord8Big.sml"; (* also declares Pack8Little. ...*)
val () = Bootstrap.use "basis/Array2Signature.sml";
val () = Bootstrap.use "basis/Array2.sml";
val () = Bootstrap.use "basis/IntArray2.sml";
val () = Bootstrap.use "basis/SML90.sml";
val () = Bootstrap.use "basis/Weak.sml";
val () = Bootstrap.use "basis/Signal.sml";
val () = Bootstrap.use "basis/BIT_FLAGS.sml";
val () = Bootstrap.use "basis/SingleAssignment.sml";


(* Build Windows or Unix structure as appropriate. *)
local
    val getOS: int = LibrarySupport.getOSType()
in
    val () =
    if getOS = 0
    then ( Bootstrap.use "basis/Posix.sml"; Bootstrap.use "basis/Unix.sml")
    else if getOS = 1 then (Bootstrap.use "basis/Windows.sml")
    else ()
end;

val () = Bootstrap.use "basis/HashArray.ML";
val () = Bootstrap.use "basis/UniversalArray.ML";
val () = Bootstrap.use "basis/PrettyPrinter.sml"; (* Add PrettyPrinter to PolyML structure. *)
val () = Bootstrap.use "basis/ASN1.sml";
val () = Bootstrap.use "basis/Statistics.ML"; (* Add Statistics to PolyML structure. *)
val () = Bootstrap.use "basis/InitialPolyML.ML"; (* Relies on OS. *)
val () = Bootstrap.use "basis/FinalPolyML.sml";
val () = Bootstrap.use "basis/TopLevelPolyML.sml"; (* Add rootFunction to Poly/ML. *)

val use = PolyML.use;

(* Copy everything out of the original name space. *)
(* Do this AFTER we've finished compiling PolyML and after adding "use". *)
val () = List.app (#enterVal PolyML.globalNameSpace) (#allVal Bootstrap.globalSpace ())
and () = List.app (#enterFix PolyML.globalNameSpace) (#allFix Bootstrap.globalSpace ())
and () = List.app (#enterSig PolyML.globalNameSpace) (#allSig Bootstrap.globalSpace ())
and () = List.app (#enterType PolyML.globalNameSpace) (#allType Bootstrap.globalSpace ())
and () = List.app (#enterFunct PolyML.globalNameSpace) (#allFunct Bootstrap.globalSpace ())
and () = List.app (#enterStruct PolyML.globalNameSpace) (#allStruct Bootstrap.globalSpace ())

(* We don't want Bootstrap copied over. *)
val () = PolyML.Compiler.forgetStructure "Bootstrap";

(* Clean out structures and functors which are only used to build
   the library. *)
PolyML.Compiler.forgetValue "it";
PolyML.Compiler.forgetStructure "LibrarySupport";
PolyML.Compiler.forgetStructure "LibraryIOSupport";
PolyML.Compiler.forgetStructure "MachineConstants";
PolyML.Compiler.forgetStructure "ForeignConstants";
PolyML.Compiler.forgetStructure "ForeignMemory";
PolyML.Compiler.forgetFunctor "BasicStreamIO";
PolyML.Compiler.forgetFunctor "VectorOperations";
PolyML.Compiler.forgetFunctor "PolyVectorOperations";
PolyML.Compiler.forgetFunctor "VectorSliceOperations";
PolyML.Compiler.forgetFunctor "BasicImperativeIO";
PolyML.Compiler.forgetFunctor "ASN1";
PolyML.Compiler.forgetSignature "ASN1";

(* Now we've created the new name space we must use PolyML.make/use. N.B. Unlike Bootstrap.use
   these don't automatically look at the -I option. *)


<|MERGE_RESOLUTION|>--- conflicted
+++ resolved
@@ -1,10 +1,6 @@
 (*
     Title:      Standard Basis Library: Commands to build the library
-<<<<<<< HEAD
-    Copyright   David C.J. Matthews 2000, 2005, 2015-16, 2018-19
-=======
     Copyright   David C.J. Matthews 2000, 2005, 2015-16, 2018-20
->>>>>>> d88a3edc
 
     This library is free software; you can redistribute it and/or
     modify it under the terms of the GNU Lesser General Public
