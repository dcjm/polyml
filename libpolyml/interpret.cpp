--- conflicted
+++ resolved
@@ -1953,7 +1953,6 @@
     add_word_to_io_area(POLY_SYS_network, TAGGED(POLY_SYS_network));
     add_word_to_io_area(POLY_SYS_os_specific, TAGGED(POLY_SYS_os_specific));
     add_word_to_io_area(POLY_SYS_eq_longword, TAGGED(POLY_SYS_eq_longword));
-    add_word_to_io_area(POLY_SYS_neq_longword, TAGGED(POLY_SYS_neq_longword));
     add_word_to_io_area(POLY_SYS_geq_longword, TAGGED(POLY_SYS_geq_longword));
     add_word_to_io_area(POLY_SYS_leq_longword, TAGGED(POLY_SYS_leq_longword));
     add_word_to_io_area(POLY_SYS_gt_longword, TAGGED(POLY_SYS_gt_longword));
@@ -2083,66 +2082,6 @@
     add_word_to_io_area(POLY_SYS_load_word, TAGGED(POLY_SYS_load_word));
     add_word_to_io_area(POLY_SYS_assign_byte, TAGGED(POLY_SYS_assign_byte));
     add_word_to_io_area(POLY_SYS_assign_word, TAGGED(POLY_SYS_assign_word));
-<<<<<<< HEAD
-    add_word_to_io_area(POLY_SYS_timing_dispatch, TAGGED(POLY_SYS_timing_dispatch));
-    add_word_to_io_area(POLY_SYS_XWindows, TAGGED(POLY_SYS_XWindows));
-    add_word_to_io_area(POLY_SYS_full_gc,     TAGGED(POLY_SYS_full_gc));
-    add_word_to_io_area(POLY_SYS_stack_trace, TAGGED(POLY_SYS_stack_trace));
-    add_word_to_io_area(POLY_SYS_foreign_dispatch, TAGGED(POLY_SYS_foreign_dispatch));
-    add_word_to_io_area(POLY_SYS_ffi,               TAGGED(POLY_SYS_ffi));
-    add_word_to_io_area(POLY_SYS_callcode_tupled,  TAGGED(POLY_SYS_callcode_tupled));
-    add_word_to_io_area(POLY_SYS_process_env,      TAGGED(POLY_SYS_process_env));
-    add_word_to_io_area(POLY_SYS_set_string_length, TAGGED(POLY_SYS_set_string_length));
-    add_word_to_io_area(POLY_SYS_get_first_long_word, TAGGED(POLY_SYS_get_first_long_word));
-    add_word_to_io_area(POLY_SYS_poly_specific, TAGGED(POLY_SYS_poly_specific));
-    add_word_to_io_area(POLY_SYS_bytevec_eq, TAGGED(POLY_SYS_bytevec_eq));
-    add_word_to_io_area(POLY_SYS_cmem_load_8, TAGGED(POLY_SYS_cmem_load_8));
-    add_word_to_io_area(POLY_SYS_cmem_load_16, TAGGED(POLY_SYS_cmem_load_16));
-    add_word_to_io_area(POLY_SYS_cmem_load_32, TAGGED(POLY_SYS_cmem_load_32));
-    add_word_to_io_area(POLY_SYS_cmem_load_64, TAGGED(POLY_SYS_cmem_load_64));
-    add_word_to_io_area(POLY_SYS_cmem_load_float, TAGGED(POLY_SYS_cmem_load_float));
-    add_word_to_io_area(POLY_SYS_cmem_load_double, TAGGED(POLY_SYS_cmem_load_double));
-    add_word_to_io_area(POLY_SYS_cmem_store_8, TAGGED(POLY_SYS_cmem_store_8));
-    add_word_to_io_area(POLY_SYS_cmem_store_16, TAGGED(POLY_SYS_cmem_store_16));
-    add_word_to_io_area(POLY_SYS_cmem_store_32, TAGGED(POLY_SYS_cmem_store_32));
-    add_word_to_io_area(POLY_SYS_cmem_store_64, TAGGED(POLY_SYS_cmem_store_64));
-    add_word_to_io_area(POLY_SYS_cmem_store_float, TAGGED(POLY_SYS_cmem_store_float));
-    add_word_to_io_area(POLY_SYS_cmem_store_double, TAGGED(POLY_SYS_cmem_store_double));
-    add_word_to_io_area(POLY_SYS_shrink_stack,     TAGGED(POLY_SYS_shrink_stack));
-    add_word_to_io_area(POLY_SYS_code_flags,        TAGGED(POLY_SYS_code_flags));
-    add_word_to_io_area(POLY_SYS_shift_right_arith_word, TAGGED(POLY_SYS_shift_right_arith_word));
-    add_word_to_io_area(POLY_SYS_int_to_word,      TAGGED(POLY_SYS_int_to_word));
-    add_word_to_io_area(POLY_SYS_set_code_constant,TAGGED(POLY_SYS_set_code_constant));
-    add_word_to_io_area(POLY_SYS_move_bytes,       TAGGED(POLY_SYS_move_bytes));
-    add_word_to_io_area(POLY_SYS_move_words,       TAGGED(POLY_SYS_move_words));
-    add_word_to_io_area(POLY_SYS_move_bytes_overlap,        TAGGED(POLY_SYS_move_bytes_overlap));
-    add_word_to_io_area(POLY_SYS_move_words_overlap,        TAGGED(POLY_SYS_move_words_overlap));
-    add_word_to_io_area(POLY_SYS_eq_longword,               TAGGED(POLY_SYS_eq_longword));
-    add_word_to_io_area(POLY_SYS_geq_longword,              TAGGED(POLY_SYS_geq_longword));
-    add_word_to_io_area(POLY_SYS_leq_longword,              TAGGED(POLY_SYS_leq_longword));
-    add_word_to_io_area(POLY_SYS_gt_longword,               TAGGED(POLY_SYS_gt_longword));
-    add_word_to_io_area(POLY_SYS_lt_longword,               TAGGED(POLY_SYS_lt_longword));
-    add_word_to_io_area(POLY_SYS_plus_longword,             TAGGED(POLY_SYS_plus_longword));
-    add_word_to_io_area(POLY_SYS_minus_longword,            TAGGED(POLY_SYS_minus_longword));
-    add_word_to_io_area(POLY_SYS_mul_longword,              TAGGED(POLY_SYS_mul_longword));
-    add_word_to_io_area(POLY_SYS_div_longword,              TAGGED(POLY_SYS_div_longword));
-    add_word_to_io_area(POLY_SYS_mod_longword,              TAGGED(POLY_SYS_mod_longword));
-    add_word_to_io_area(POLY_SYS_andb_longword,             TAGGED(POLY_SYS_andb_longword));
-    add_word_to_io_area(POLY_SYS_orb_longword,              TAGGED(POLY_SYS_orb_longword));
-    add_word_to_io_area(POLY_SYS_xorb_longword,             TAGGED(POLY_SYS_xorb_longword));
-    add_word_to_io_area(POLY_SYS_shift_left_longword,       TAGGED(POLY_SYS_shift_left_longword));
-    add_word_to_io_area(POLY_SYS_shift_right_longword,      TAGGED(POLY_SYS_shift_right_longword));
-    add_word_to_io_area(POLY_SYS_shift_right_arith_longword,TAGGED(POLY_SYS_shift_right_arith_longword));
-    add_word_to_io_area(POLY_SYS_longword_to_tagged,        TAGGED(POLY_SYS_longword_to_tagged));
-    add_word_to_io_area(POLY_SYS_signed_to_longword,        TAGGED(POLY_SYS_signed_to_longword));
-    add_word_to_io_area(POLY_SYS_unsigned_to_longword,      TAGGED(POLY_SYS_unsigned_to_longword));
-
-    add_word_to_io_area(POLY_SYS_io_dispatch, TAGGED(POLY_SYS_io_dispatch));
-    add_word_to_io_area(POLY_SYS_network, TAGGED(POLY_SYS_network));
-    add_word_to_io_area(POLY_SYS_os_specific, TAGGED(POLY_SYS_os_specific));
-    add_word_to_io_area(POLY_SYS_signal_handler, TAGGED(POLY_SYS_signal_handler));
-=======
->>>>>>> 602f5a0e
 }
 
 // As far as possible we want locking and unlocking an ML mutex to be fast so
