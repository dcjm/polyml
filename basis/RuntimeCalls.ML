--- conflicted
+++ resolved
@@ -18,18 +18,4 @@
     Foundation, Inc., 51 Franklin St, Fifth Floor, Boston, MA  02110-1301  USA
 *)
 
-<<<<<<< HEAD
-
-(* This file should reflect the RTS entries in libpolyml/sys.h. *)
-structure RuntimeCalls =
-struct  
-  (* 0 not used (unusable?) *)
-  val POLY_SYS_cmem_store_float    = 170
-  val POLY_SYS_cmem_store_double   = 171
-
-  val POLY_SYS_io_operation        = 189
-
-end;
-=======
-(* This file intentionally left blank. *)
->>>>>>> 3aae1671
+(* This file intentionally left blank. *)