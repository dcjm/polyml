--- conflicted
+++ resolved
@@ -20,15 +20,10 @@
     structure ICODE: ICodeSig
     structure DEBUG: DEBUGSIG
     structure X86FOREIGN: FOREIGNCALLSIG
-<<<<<<< HEAD
+    structure ICODETRANSFORM: X86ICODETRANSFORMSIG
     structure X86OLDCODEGEN : GENCODESIG
-    sharing BACKENDTREE.Sharing = X86OLDCODEGEN.Sharing
+    sharing BACKENDTREE.Sharing = X86OLDCODEGEN.Sharing = ICODE.Sharing = ICODETRANSFORM.Sharing
     
-=======
-    structure ICODETRANSFORM: X86ICODETRANSFORMSIG
-
-    sharing ICODE.Sharing = ICODETRANSFORM.Sharing
->>>>>>> aa17f713
 ): GENCODESIG =
 struct
     open BACKENDTREE
