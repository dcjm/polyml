--- conflicted
+++ resolved
@@ -1,11 +1,7 @@
 (*
     Title:      Thread package for ML.
     Author:     David C. J. Matthews
-<<<<<<< HEAD
-    Copyright (c) 2007-2014, 2018-19
-=======
-    Copyright (c) 2007-2014, 2018, 2020
->>>>>>> aff77383
+    Copyright (c) 2007-2014, 2018-20
 
     This library is free software; you can redistribute it and/or
     modify it under the terms of the GNU Lesser General Public
