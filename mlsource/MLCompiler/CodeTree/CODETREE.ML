--- conflicted
+++ resolved
@@ -1,9 +1,5 @@
 (*
-<<<<<<< HEAD
-    Copyright (c) 2012,13,15-19 David C.J. Matthews
-=======
     Copyright (c) 2012,13,15-17, 20 David C.J. Matthews
->>>>>>> 7e214665
 
     This library is free software; you can redistribute it and/or
     modify it under the terms of the GNU Lesser General Public
