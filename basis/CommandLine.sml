(*
    Title:      Standard Basis Library: CommandLine Structure and Signature
    Author:     David Matthews
<<<<<<< HEAD
    Copyright   David Matthews 1999, 2016, 2019
=======
    Copyright   David Matthews 1999, 2016, 2020
>>>>>>> d88a3edc

    This library is free software; you can redistribute it and/or
    modify it under the terms of the GNU Lesser General Public
    License version 2.1 as published by the Free Software Foundation.
    
    This library is distributed in the hope that it will be useful,
    but WITHOUT ANY WARRANTY; without even the implied warranty of
    MERCHANTABILITY or FITNESS FOR A PARTICULAR PURPOSE.  See the GNU
    Lesser General Public License for more details.
    
    You should have received a copy of the GNU Lesser General Public
    License along with this library; if not, write to the Free Software
    Foundation, Inc., 51 Franklin St, Fifth Floor, Boston, MA  02110-1301  USA
*)


signature COMMAND_LINE =
sig
    val name : unit -> string
    val arguments : unit -> string list
end
     
structure CommandLine : COMMAND_LINE =
struct
<<<<<<< HEAD
    val name: unit -> string = RunCall.rtsCallFull1 "PolyCommandLineName"
    and arguments: unit -> string list = RunCall.rtsCallFull1 "PolyCommandLineArgs"
=======
    val name = RunCall.rtsCallFull0 "PolyGetProcessName"
    and arguments = RunCall.rtsCallFull0 "PolyGetCommandlineArguments"
>>>>>>> d88a3edc
end;<|MERGE_RESOLUTION|>--- conflicted
+++ resolved
@@ -1,11 +1,7 @@
 (*
     Title:      Standard Basis Library: CommandLine Structure and Signature
     Author:     David Matthews
-<<<<<<< HEAD
-    Copyright   David Matthews 1999, 2016, 2019
-=======
     Copyright   David Matthews 1999, 2016, 2020
->>>>>>> d88a3edc
 
     This library is free software; you can redistribute it and/or
     modify it under the terms of the GNU Lesser General Public
@@ -30,11 +26,6 @@
      
 structure CommandLine : COMMAND_LINE =
 struct
-<<<<<<< HEAD
-    val name: unit -> string = RunCall.rtsCallFull1 "PolyCommandLineName"
-    and arguments: unit -> string list = RunCall.rtsCallFull1 "PolyCommandLineArgs"
-=======
     val name = RunCall.rtsCallFull0 "PolyGetProcessName"
     and arguments = RunCall.rtsCallFull0 "PolyGetCommandlineArguments"
->>>>>>> d88a3edc
 end;