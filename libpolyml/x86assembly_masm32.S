--- conflicted
+++ resolved
@@ -141,12 +141,7 @@
 
 CALL_EXTRA  MACRO   index
     mov     byte ptr [ArgVector.ReturnReason+ebp],index
-<<<<<<< HEAD
-    pop     ecx
     jmp     CallTrapHandler
-=======
-    jmp     SaveFullState
->>>>>>> 7e214665
 ENDM
 
 ; This implements atomic addition in the same way as atomic_increment
