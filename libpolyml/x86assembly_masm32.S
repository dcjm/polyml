--- conflicted
+++ resolved
@@ -144,24 +144,7 @@
     jmp     CallTrapHandler
 ENDM
 
-<<<<<<< HEAD
 ; This implements atomic addition in the same way as atomic_increment
-=======
-; Terminate the current thread
-PUBLIC  X86AsmKillSelf
-X86AsmKillSelf:
-    CALL_EXTRA RETURN_KILL_SELF
-
-PUBLIC  X86AsmCallbackReturn
-X86AsmCallbackReturn:
-    CALL_EXTRA RETURN_CALLBACK_RETURN
-
-PUBLIC  X86AsmCallbackException
-X86AsmCallbackException:
-    CALL_EXTRA RETURN_CALLBACK_EXCEPTION
-
-; This implements atomic subtraction in the same way as atomic_decrement
->>>>>>> aff77383
 ; N.B. It is called from the RTS so uses C linkage conventions.
 PUBLIC  X86AsmAtomicDecrement
 X86AsmAtomicDecrement:
