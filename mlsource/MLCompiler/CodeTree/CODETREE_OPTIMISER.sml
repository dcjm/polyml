(*
<<<<<<< HEAD
    Copyright (c) 2012,13,15,17, 20 David C.J. Matthews
=======
    Copyright (c) 2012,13,15,17-19 David C.J. Matthews
>>>>>>> 48cb2b24

    This library is free software; you can redistribute it and/or
    modify it under the terms of the GNU Lesser General Public
    License version 2.1 as published by the Free Software Foundation.
    
    This library is distributed in the hope that it will be useful,
    but WITHOUT ANY WARRANTY; without even the implied warranty of
    MERCHANTABILITY or FITNESS FOR A PARTICULAR PURPOSE.  See the GNU
    Lesser General Public License for more details.
    
    You should have received a copy of the GNU Lesser General Public
    License along with this library; if not, write to the Free Software
    Foundation, Inc., 51 Franklin St, Fifth Floor, Boston, MA  02110-1301  USA
*)

functor CODETREE_OPTIMISER(
    structure BASECODETREE: BaseCodeTreeSig

    structure CODETREE_FUNCTIONS: CodetreeFunctionsSig

    structure REMOVE_REDUNDANT:
    sig
        type codetree
        type loadForm
        type codeUse
        val cleanProc : (codetree * codeUse list * (int -> loadForm) * int) -> codetree
        structure Sharing: sig type codetree = codetree and loadForm = loadForm and codeUse = codeUse end
    end

    structure SIMPLIFIER:
    sig
        type codetree and codeBinding and envSpecial

        val simplifier:
            { code: codetree, numLocals: int, maxInlineSize: int } ->
                (codetree * codeBinding list * envSpecial) * int * bool
        val specialToGeneral:
            codetree * codeBinding list * envSpecial -> codetree

        structure Sharing:
        sig
            type codetree = codetree
            and codeBinding = codeBinding
            and envSpecial = envSpecial
        end
    end

    structure DEBUG: DEBUGSIG
    structure PRETTY : PRETTYSIG

    structure BACKEND:
    sig
        type codetree
        type machineWord = Address.machineWord
        val codeGenerate:
            codetree * int * Universal.universal list -> (unit -> machineWord) * Universal.universal list
        structure Sharing : sig type codetree = codetree end
    end

    sharing 
        BASECODETREE.Sharing 
    =   CODETREE_FUNCTIONS.Sharing
    =   REMOVE_REDUNDANT.Sharing
    =   SIMPLIFIER.Sharing
    =   PRETTY.Sharing
    =   BACKEND.Sharing

) :
    sig
        type codetree and envSpecial and codeBinding
        val codetreeOptimiser: codetree * Universal.universal list * int ->
            { numLocals: int, general: codetree, bindings: codeBinding list, special: envSpecial }
        structure Sharing: sig type codetree = codetree and envSpecial = envSpecial and codeBinding = codeBinding end
    end
=
struct
    open BASECODETREE
    open Address
    open CODETREE_FUNCTIONS
    open StretchArray
    
    infix 9 sub
    
    exception InternalError = Misc.InternalError

<<<<<<< HEAD
=======
 
    datatype inlineTest =
        TooBig
    |   NonRecursive
    |   TailRecursive of bool vector
    |   NonTailRecursive of bool vector

    fun evaluateInlining(function, numArgs, maxInlineSize) =
    let
        (* This checks for the possibility of inlining a function.  It sees if it is
           small enough according to some rough estimate of the cost and it also looks
           for recursive uses of the function.
           Typically if the function is small enough to inline there will be only
           one recursive use but we consider the possibility of more than one.  If
           the only uses are tail recursive we can replace the recursive calls by
           a Loop with a BeginLoop outside it.  If there are non-tail recursive
           calls we may be able to lift out arguments that are unchanged.  For
           example for fun map f [] = [] | map f (a::b) = f a :: map f b 
           it may be worth lifting out f and generating specific mapping
           functions for each application. *)
        val hasRecursiveCall = ref false (* Set to true if rec call *)
        val allTail = ref true (* Set to false if non recursive *)
        (* An element of this is set to false if the actual value if anything
           other than the original argument.  At the end we are then
           left with the arguments that are unchanged. *)
        val argMod = Array.array(numArgs, true)

        infix 6 --
        (* Subtract y from x but return 0 rather than a negative number. *)
        fun x -- y = if x >= y then x-y else 0

        (* Check for the code size and also recursive references.  N,B. We assume in hasLoop
           that tail recursion applies only with Cond, Newenv and Handler. *)
        fun checkUse _ (_, 0, _) = 0 (* The function is too big to inline. *)
 
        |   checkUse isMain (Newenv(decs, exp), cl, isTail) =
            let
                fun checkBind (Declar{value, ...}, cl) = checkUse isMain(value, cl, false)
                |   checkBind (RecDecs decs, cl) = List.foldl(fn ({lambda, ...}, n) => checkUse isMain (Lambda lambda, n, false)) cl decs
                |   checkBind (NullBinding c, cl) = checkUse isMain (c, cl, false)
                |   checkBind (Container{setter, ...}, cl) = checkUse isMain(setter, cl -- 1, false)
            in
                checkUse isMain (exp, List.foldl checkBind cl decs, isTail)
            end

        |   checkUse _      (Constnt(w, _), cl, _) = if isShort w then cl else cl -- 1

            (* A recursive reference in any context other than a call prevents any inlining. *)
        |   checkUse true   (Extract LoadRecursive, _, _) = 0
        |   checkUse _      (Extract _, cl, _) = cl -- 1

        |   checkUse isMain (Indirect{base, ...}, cl, _) = checkUse isMain (base, cl -- 1, false)

        |   checkUse _      (Lambda {body, argTypes, closure, ...}, cl, _) =
                (* For the moment, any recursive use in an inner function prevents inlining. *)
                if List.exists (fn LoadRecursive => true | _ => false) closure
                then 0
                else checkUse false (body, cl -- (List.length argTypes + List.length closure), false)

        |   checkUse true (Eval{function = Extract LoadRecursive, argList, ...}, cl, isTail) =
            let
                (* If the actual argument is anything but the original argument
                   then the corresponding entry in the array is set to false. *)
                fun testArg((exp, _), n) =
                (
                    if (case exp of Extract(LoadArgument a) => n = a | _ => false)
                    then ()
                    else Array.update(argMod, n, false);
                    n+1
                )
            in
                List.foldl testArg 0 argList;
                hasRecursiveCall := true;
                if isTail then () else allTail := false;
                List.foldl(fn ((e, _), n) => checkUse true (e, n, false)) (cl--3) argList
            end

        |   checkUse isMain (Eval{function, argList, ...}, cl, _) =
                checkUse isMain (function, List.foldl(fn ((e, _), n) => checkUse isMain (e, n, false)) (cl--2) argList, false)

        |   checkUse _ (Nullary _, cl, _) = cl -- 1
        |   checkUse isMain (Unary{arg1, ...}, cl, _) = checkUse isMain (arg1, cl -- 1, false)
        |   checkUse isMain (Binary{arg1, arg2, ...}, cl, _) = checkUseList isMain ([arg1, arg2], cl -- 1)
        |   checkUse isMain (Arbitrary{arg1, arg2, ...}, cl, _) = checkUseList isMain ([arg1, arg2], cl -- 4)
        |   checkUse isMain (AllocateWordMemory {numWords, flags, initial}, cl, _) =
                checkUseList isMain ([numWords, flags, initial], cl -- 1)

        |   checkUse isMain (Cond(i, t, e), cl, isTail) =
                checkUse isMain (i, checkUse isMain (t, checkUse isMain (e, cl -- 2, isTail), isTail), false)
        |   checkUse isMain (BeginLoop { loop, arguments, ...}, cl, _) =
                checkUse isMain (loop, List.foldl (fn (({value, ...}, _), n) => checkUse isMain (value, n, false)) cl arguments, false)
        |   checkUse isMain (Loop args, cl, _) = List.foldl(fn ((e, _), n) => checkUse isMain (e, n, false)) cl args
        |   checkUse isMain (Raise c, cl, _) = checkUse isMain (c, cl -- 1, false)
        |   checkUse isMain (Handle {exp, handler, ...}, cl, isTail) =
                checkUse isMain (exp, checkUse isMain (handler, cl, isTail), false)
        |   checkUse isMain (Tuple{ fields, ...}, cl, _) = checkUseList isMain (fields, cl)

        |   checkUse isMain (SetContainer{container, tuple = Tuple { fields, ...}, ...}, cl, _) =
                (* This can be optimised *)
                checkUse isMain (container, checkUseList isMain (fields, cl), false)
        |   checkUse isMain (SetContainer{container, tuple, filter}, cl, _) =
                checkUse isMain (container, checkUse isMain (tuple, cl -- (BoolVector.length filter), false), false)

        |   checkUse isMain (TagTest{test, ...}, cl, _) = checkUse isMain (test, cl -- 1, false)

        |   checkUse isMain (LoadOperation{address, ...}, cl, _) = checkUseAddress isMain (address, cl -- 1)

        |   checkUse isMain (StoreOperation{address, value, ...}, cl, _) =
                checkUse isMain (value, checkUseAddress isMain (address, cl -- 1), false)

        |   checkUse isMain (BlockOperation{sourceLeft, destRight, length, ...}, cl, _) =
                checkUse isMain (length,
                    checkUseAddress isMain (destRight, checkUseAddress isMain (sourceLeft, cl -- 1)), false)
        
        and checkUseList isMain (elems, cl) =
            List.foldl(fn (e, n) => checkUse isMain (e, n, false)) cl elems

        and checkUseAddress isMain ({base, index=NONE, ...}, cl) = checkUse isMain (base, cl, false)
        |   checkUseAddress isMain ({base, index=SOME index, ...}, cl) = checkUseList isMain ([base, index], cl)
        
        val costLeft = checkUse true (function, maxInlineSize, true)
    in
        if costLeft = 0
        then TooBig
        else if not (! hasRecursiveCall) 
        then NonRecursive
        else if ! allTail then TailRecursive(Array.vector argMod)
        else NonTailRecursive(Array.vector argMod)
    end

>>>>>>> 48cb2b24
    (* Turn a list of fields to use into a filter for SetContainer. *)
    fun fieldsToFilter useList =
    let
        val maxDest = List.foldl Int.max ~1 useList
        val fields = BoolArray.array(maxDest+1, false)
        val _ = List.app(fn n => BoolArray.update(fields, n, true)) useList
    in
        BoolArray.vector fields
    end

    and filterToFields filter =
        BoolVector.foldri (fn (i, true, l) => i :: l | (_, _, l) => l) [] filter

    and setInFilter filter = BoolVector.foldl (fn (true, n) => n+1 | (false, n) => n) 0 filter

    (* Work-around for bug in bytevector equality. *)
    and boolVectorEq(a, b) = filterToFields a = filterToFields b
 
    fun buildFullTuple(filter, select) =
    let
        fun extArg(t, u) =
            if t = BoolVector.length filter then []
            else if BoolVector.sub(filter, t)
            then select u :: extArg(t+1, u+1)
            else CodeZero :: extArg (t+1, u)
    in
        mkTuple(extArg(0, 0))
    end

    (* When transforming code we only process one level and do not descend into sub-functions. *)
    local
        fun deExtract(Extract l) = l | deExtract _ = raise Misc.InternalError "deExtract"
        fun onlyFunction repEntry (Lambda{ body, isInline, name, closure, argTypes, resultType, localCount, recUse }) =
            SOME(
                Lambda {
                    body = body, isInline = isInline, name = name,
                    closure = map (deExtract o mapCodetree repEntry o Extract) closure,
                    argTypes = argTypes, resultType = resultType, localCount = localCount,
                    recUse = recUse
                }
            )
        |   onlyFunction repEntry code = repEntry code
    in
        fun mapFunctionCode repEntry = mapCodetree (onlyFunction repEntry)
    end

    local
        (* This transforms the body of a "small" recursive function replacing any reference
           to the arguments by the appropriate entry and the recursive calls themselves
           by either a Loop or a recursive call. *)
        fun mapCodeForFunctionRewriting(code, argMap, modVec, transformCall) =
        let
            fun repEntry(Extract(LoadArgument n)) = SOME(Extract(Vector.sub(argMap, n)))
            |   repEntry(Eval { function = Extract LoadRecursive, argList, resultType }) =
                let
                    (* Filter arguments to include only those that are changed and map any values we pass.
                       They may include references to the parameters. *)
                    fun mapArg((arg, argT)::rest, n) =
                        if Vector.sub(modVec, n) then mapArg(rest, n+1)
                        else (mapCode arg, argT) :: mapArg(rest, n+1)
                    |   mapArg([], _) = []
                in
                    SOME(transformCall(mapArg(argList, 0), resultType))
                end
            |   repEntry _ = NONE
        
            and mapCode code = mapFunctionCode repEntry code
        in
            mapCode code
        end
    in
        (* If we have a tail recursive function we can replace the tail calls
           by a loop.  modVec indicates the arguments that have not changed. *)
        fun replaceTailRecursiveWithLoop(body, argTypes, modVec, nextAddress) =
        let
            (* We need to create local bindings for arguments that will change.
               Those that do not can be reused. *)
            local
                fun mapArgs((argT, use):: rest, n, decs, mapList) =
                    if Vector.sub(modVec, n)
                    then mapArgs (rest, n+1, decs, LoadArgument n :: mapList)
                    else
                    let
                        val na = ! nextAddress before nextAddress := !nextAddress + 1
                    in
                        mapArgs (rest, n+1, ({addr = na, value = mkLoadArgument n, use=use}, argT) :: decs, LoadLocal na :: mapList)
                    end
                |   mapArgs([], _, decs, mapList) = (List.rev decs, List.rev mapList)
                val (decs, mapList) = mapArgs(argTypes, 0, [], [])
            in
                val argMap = Vector.fromList mapList
                val loopArgs = decs
            end
        
        in
            BeginLoop { arguments = loopArgs, loop = mapCodeForFunctionRewriting(body, argMap, modVec, fn (l, _) => Loop l) }
        end

        (* If we have a small recursive function where some arguments are passed
           through unchanged we can transform it by extracting the
           stable arguments and only passing the changing arguments.  The
           advantage is that this allows the stable arguments to be inserted
           inline which is important if they are functions. The canonical
           example is List.map. *)
        fun liftRecursiveFunction(body, argTypes, modVec, closureSize, name, resultType, localCount) =
        let
            local
                fun getArgs((argType, use)::rest, nArg, clCount, argCount, stable, change, mapList) =
                    let
                        (* This is the argument from the outer function.  It is either added
                           to the closure or passed to the inner function. *)
                        val argN = LoadArgument nArg
                    in
                        if Vector.sub(modVec, nArg)
                        then getArgs(rest, nArg+1, clCount+1, argCount,
                                    argN :: stable, change, LoadClosure clCount :: mapList)
                        else getArgs(rest, nArg+1, clCount, argCount+1,
                                    stable, (Extract argN, argType, use) :: change, LoadArgument argCount :: mapList)
                    end
                |   getArgs([], _, _, _, stable, change, mapList) =
                        (List.rev stable, List.rev change, List.rev mapList)
            in
                (* The stable args go into the closure.  The changeable args are passed in. *)
                val (stableArgs, changeArgsAndTypes, mapList) =
                    getArgs(argTypes, 0, closureSize, 0, [], [], [])
                val argMap = Vector.fromList mapList
            end

            val subFunction =
                Lambda {
                    body = mapCodeForFunctionRewriting(body, argMap, modVec, 
                            fn (l, t) => Eval {
                                function = Extract LoadRecursive, argList = l, resultType = t
                            }),
                    isInline = DontInline, (* Don't inline this function. *)
                    name = name ^ "()",
                    closure = List.tabulate(closureSize, fn n => LoadClosure n) @ stableArgs,
                    argTypes = List.map (fn (_, t, u) => (t, u)) changeArgsAndTypes,
                    resultType = resultType, localCount = localCount, recUse = [UseGeneral]
                }
        in
            Eval {
                function = subFunction,
                argList = map (fn (c, t, _) => (c, t)) changeArgsAndTypes,
                resultType = resultType
            }
        end
    end

    (* If the function arguments are used in a way that could be optimised the
       data structure represents it. *)
    datatype functionArgPattern =
        ArgPattTuple of { filter: BoolVector.vector, allConst: bool, fromFields: bool }
        (* ArgPattCurry is a list, one per level of application, of a
           list, one per argument of the pattern for that argument. *)
    |   ArgPattCurry of functionArgPattern list list * functionArgPattern
    |   ArgPattSimple


    (* Returns ArgPattCurry even if it is just a single application. *)
    local
        (* Control how we check for side-effects. *)
        datatype curryControl =
            CurryNoCheck | CurryCheck | CurryReorderable

        local
            open Address

            (* Return the width of a tuple.  Returns 1 for non-tuples including
               datatypes where different variants could have different widths.
               Also returns a flag indicating if the value came from a constant.
               Constants are already tupled so there's no advantage in untupling
               them unless there are other non-constant arguments as well. *)
            fun findTuple(Tuple{fields, isVariant=false}) = (List.length fields, false)
            |   findTuple(Constnt(w, _)) =
                    if isShort w orelse flags (toAddress w) <> F_words then (1, false)
                    else (Word.toInt(length (toAddress w)), true)
            |   findTuple(Extract _) = (1, false) (* TODO: record this for variables *)
            |   findTuple(Cond(_, t, e)) =
                    let
                        val (tl, tc) = findTuple t
                        and (el, ec) = findTuple e
                    in
                        if tl = el then (tl, tc andalso ec) else (1, false)
                    end
            |   findTuple(Newenv(_, e)) = findTuple e
            |   findTuple _ = (1, false)
            
        in
            fun mapArg c =
            let
                val (n, f) = findTuple c
            in
                if n <= 1
                then ArgPattSimple
                else ArgPattTuple{filter=BoolVector.tabulate(n, fn _ => true),
                                  allConst=f, fromFields=false}
            end
        end

        fun useToPattern _ [] = ArgPattSimple
        |   useToPattern checkCurry (hd::tl) =
            let
                (* Construct a possible pattern from the head. *)
                val p1 =
                    case hd of
                        UseApply(resl, arguments) =>
                            let
                                (* If the result is also curried extend the list. *)
                                val subCheck =
                                    case checkCurry of CurryCheck => CurryReorderable | c => c
                                val (resultPatts, resultResult) =
                                    case useToPattern subCheck resl of
                                        ArgPattCurry l => l
                                    |   tupleOrSimple => ([], tupleOrSimple)
                                
                                val thisArg = map mapArg arguments
                            in
                                (* If we have an argument that is a curried function we
                                   can safely apply it to the first argument even if that
                                   has a side-effect but we can't uncurry further than that
                                   because the behaviour could rely on a side-effect of the
                                   first application. *)
                                if checkCurry = CurryReorderable
                                    andalso List.exists(not o reorderable) arguments
                                then ArgPattSimple
                                else ArgPattCurry(thisArg :: resultPatts, resultResult)
                            end

                    |   UseField (n, _) =>
                            ArgPattTuple{filter=BoolVector.tabulate(n+1, fn m => m=n), allConst=false, fromFields=true}

                    |   _ => ArgPattSimple

                fun mergePattern(ArgPattCurry(l1, r1), ArgPattCurry(l2, r2)) =
                    let
                        (* Each argument list should be the same length.
                           The length here is the number of arguments
                           provided to this application. *)
                        fun mergeArgLists(al1, al2) =
                            ListPair.mapEq mergePattern (al1, al2)
                        (* The currying lists could be different lengths
                           because some applications could only partially
                           apply it.  It is essential not to assume more
                           currying than the minimum so we stop with the
                           shorter. *)
                        val prefix = ListPair.map mergeArgLists (l1, l2)
                    in
                        if null prefix then ArgPattSimple else ArgPattCurry(prefix, mergePattern(r1, r2))
                    end
                    
                |   mergePattern(ArgPattTuple{filter=n1, allConst=c1, fromFields=f1}, ArgPattTuple{filter=n2, allConst=c2, fromFields=f2}) =
                        (* If the tuples are different sizes we can't use a tuple.
                           Unlike currying it would be safe to assume tupling where
                           there isn't (unless the function is actually polymorphic). *)
                        if boolVectorEq(n1, n2)
                        then ArgPattTuple{filter=n1, allConst=c1 andalso c2, fromFields = f1 andalso f2}
                        else if f1 andalso f2
                        then
                        let
                            open BoolVector
                            val l1 = length n1 and l2 = length n2
                            fun safesub(n, v) = if n < length v then v sub n else false
                            val union = tabulate(Int.max(l1, l2), fn n => safesub(n, n1) orelse safesub(n, n2))
                        in
                            ArgPattTuple{filter=union, allConst=c1 andalso c2, fromFields = f1 andalso f2}
                        end
                        else ArgPattSimple

                |   mergePattern _ = ArgPattSimple
            in
                case tl of
                    [] => p1
                |   tl => mergePattern(p1, useToPattern checkCurry tl)
            end

        (* If the result is just a function where all the arguments are simple
           it's not actually curried. *)
        fun usageToPattern checkCurry use =
            case useToPattern checkCurry use of
            (*    a as ArgPattCurry [s] =>
                    if List.all(fn ArgPattSimple => true | _ => false) s
                    then ArgPattSimple
                    else a
            |*)   patt => patt
    in
        (* Decurrying involves reordering (f exp1) exp2 into code
           where any effects of evaluating exp2 are done before the
           application.  That's only safe if either (f exp1) or exp2 have
           no side-effects and do not depend on references.
           In the case of the function body we can check that the body does
           not depend on any references (typically it's a lambda) but for
           function arguments we have to check how it is applied. *)
        val usageForFunctionBody = usageToPattern CurryNoCheck
        and usageForFunctionArg  = usageToPattern CurryCheck

        (* To decide whether we want to detuple the argument we look to see
           if the function is ever applied to a tuple.  This is rather different
           to currying where we only decurry if every application is to multiple
           arguments.  This information is then merged with information about the
           arguments within the function. *)
        fun existTupling (use: codeUse list): functionArgPattern list =
        let
            val argListLists =
                List.foldl (fn (UseApply(_, args), l) => map mapArg args :: l | (_, l) => l) [] use
            fun orMerge [] = raise Empty
            |   orMerge [hd] = hd
            |   orMerge (hd1 :: hd2 :: tl) =
                let
                    fun merge(a as ArgPattTuple _, _) = a
                    |   merge(_, b) = b
                in
                    orMerge(ListPair.mapEq merge (hd1, hd2) :: tl)
                end
        in
            orMerge argListLists
        end

        (* If the result of a function contains a tuple but it is not detupled on
           every path, see if it is detupled on at least one. *)
        fun existDetupling(UseApply(resl, _) :: rest) =
            List.exists(fn UseField _ => true | _ => false) resl orelse
                existDetupling rest
        |   existDetupling(_ :: rest) = existDetupling rest
        |   existDetupling [] = false
    end

    (* Return a tuple if any of the branches returns a tuple.  The idea is
       that if the body actually constructs a tuple on the heap on at least
       one branch it is probably worth attempting to detuple the result. *)
    fun bodyReturnsTuple (Tuple{fields, isVariant=false}) =
        ArgPattTuple{
            filter=BoolVector.tabulate(List.length fields, fn _ => true),
            allConst=false, fromFields=false
        }

    |   bodyReturnsTuple(Cond(_, t, e)) =
        (
            case bodyReturnsTuple t of
                a as ArgPattTuple _ => a
            |   _ => bodyReturnsTuple e
        )

    |   bodyReturnsTuple(Newenv(_, exp)) = bodyReturnsTuple exp

    |   bodyReturnsTuple _ = ArgPattSimple

    (* If the usage indicates that the body of the function should be transformed
       these do the transformation.  It is possible that each of these cases could
       apply and it would be possible to merge them all.  For the moment keep them
       separate.  If another of the cases applies this will be re-entered on a
       subsequent pass. *)
    fun detupleResult({ argTypes, name, resultType, closure, isInline, localCount, body, ...}: lambdaForm , filter, makeAddress) =
        (* The function returns a tuple or at least the uses of the function take apart a tuple.
           Transform it to take a container as an argument and put the result in there. *)
        let
            local
                fun mapArg f n ((t, _) :: tl) = (Extract(f n), t) :: mapArg f (n+1) tl
                |   mapArg _ _ [] = []
            in
                fun mapArgs f l = mapArg f 0 l
            end
            val mainAddress = makeAddress() and shimAddress = makeAddress()

            (* The main function performs the previous computation but puts the result into
               the container.  We need to replace any recursive references with calls to the
               shim.*)
            local
                val recEntry = LoadClosure(List.length closure)

                fun doMap(Extract LoadRecursive) = SOME(Extract recEntry)
                |   doMap _ = NONE
            in
                val transBody = mapFunctionCode doMap body
            end

            local
                val containerArg = Extract(LoadArgument(List.length argTypes))
                val newBody =
                    SetContainer{container = containerArg, tuple = transBody, filter=filter }
                val mainLambda: lambdaForm =
                    {
                        body = newBody, name = name, resultType=GeneralType,
                        argTypes=argTypes @ [(GeneralType, [])],
                        closure=closure @ [LoadLocal shimAddress],
                        localCount=localCount + 1, isInline=isInline,
                        recUse = [UseGeneral]
                    }
            in
                val mainFunction = (mainAddress, mainLambda)
            end

            (* The shim function creates a container, passes it to the main function and then
               builds a tuple from the container. *)
            val shimBody =
                mkEnv(
                    [Container{addr = 0, use = [], size = setInFilter filter,
                        setter= Eval {
                                function = Extract(LoadClosure 0),
                                argList = mapArgs LoadArgument argTypes @ [(Extract(LoadLocal 0), GeneralType)],
                                resultType = GeneralType
                            }
                        }
                    ],
                    buildFullTuple(filter, fn n => mkIndContainer(n, mkLoadLocal 0))
                    )
            val shimLambda =
                { body = shimBody, name = name, argTypes = argTypes, closure = [LoadLocal mainAddress],
                  resultType = resultType, isInline = InlineAlways, localCount = 1, recUse = [UseGeneral] }
            val shimFunction = (shimAddress, shimLambda)
         in
            (shimLambda, [mainFunction, shimFunction])
        end

    fun transformFunctionArgs({ argTypes, name, resultType, closure, isInline, localCount, body, ...} , usage, makeAddress) =
        (* Not curried - just a single argument. *)
        let
            (* We need to construct an inline "shim" function that
               has the same calling pattern as the original.  This simply
               calls the transformed main function.
               We need to construct the arguments to call the transformed
               main function.  That needs, for example, to unpack tuples
               and repack argument functions.
               We need to produce an argument map to transform the main
               function.  This needs, for example, to pack the arguments
               into tuples.  Then when the code is run through the simplifier
               the tuples will be optimised away.  *)
            val localCounter = ref localCount

            fun mapPattern(ArgPattTuple{filter, allConst=false, ...} :: patts, n, m) =
                let
                    val fieldList = filterToFields filter
                    val (decs, args, mapList) = mapPattern(patts, n+1, m + setInFilter filter)
                    val newAddr = ! localCounter before localCounter := ! localCounter + 1
                    val tuple = buildFullTuple(filter, fn u => mkLoadArgument(m+u))
                    val thisDec = Declar { addr = newAddr, use = [], value = tuple }
                    (* Arguments for the call *)
                    val thisArg = List.map(fn p => mkInd(p, mkLoadArgument n)) fieldList
                in
                    (thisDec :: decs, thisArg @ args, LoadLocal newAddr :: mapList)
                end

            |   mapPattern(ArgPattCurry(currying as [_], ArgPattTuple{allConst=false, filter, ...}) :: patts, n, m) =
                (* It's a function that returns a tuple.  The function must not be curried because
                   otherwise it returns a function not a tuple. *)
                let
                    val (thisDec, thisArg, thisMap) =
                        transformFunctionArgument(currying, [LoadArgument m], [LoadArgument n], SOME filter)
                    val (decs, args, mapList) = mapPattern(patts, n+1, m+1)
                in
                    (thisDec :: decs, thisArg :: args, thisMap :: mapList)
                end

            |   mapPattern(ArgPattCurry(currying as firstArgSet :: _, _) :: patts, n, m) =
                (* Transform it if it's curried or if there is a tuple in the first arg. *)
                if (*List.length currying >= 2 orelse *) (* This transformation is unsafe. *)
                   List.exists(fn ArgPattTuple{allConst=false, ...} => true | _ => false) firstArgSet
                then
                let
                    val (thisDec, thisArg, thisMap) =
                        transformFunctionArgument(currying, [LoadArgument m], [LoadArgument n], NONE)
                    val (decs, args, mapList) = mapPattern(patts, n+1, m+1)
                in
                    (thisDec :: decs, thisArg :: args, thisMap :: mapList)
                end
                else
                let
                    val (decs, args, mapList) = mapPattern(patts, n+1, m+1)
                in
                    (decs, Extract(LoadArgument n) :: args, LoadArgument m :: mapList)
                end

            |   mapPattern(_ :: patts, n, m) =
                let
                    val (decs, args, mapList) = mapPattern(patts, n+1, m+1)
                in
                    (decs, Extract(LoadArgument n) :: args, LoadArgument m :: mapList)
                end

            |   mapPattern([], _, _) = ([], [], [])

            and transformFunctionArgument(argumentArgs, loadPack, loadThisArg, filterOpt) =
            let
                (* Disable the transformation of curried arguments for the moment.
                   This is unsafe.  See Test146.  The problem is that this transformation
                   is only safe if the function is applied immediately to all the arguments.
                   However the usage information is propagated so that if the result of
                   the first application is bound to a variable and then that variable is
                   applied it still appears as curried. *)
                val argumentArgs = [hd argumentArgs]
                (* We have a function that takes a series of curried argument.
                   Change that so that the function takes a list of arguments. *)
                val newAddr = ! localCounter before localCounter := ! localCounter + 1
                (* In the main function we are expecting to call the argument in a curried
                   fashion.  We need to construct a function that packages up the
                   arguments and, when all of them have been provided, calls the actual
                   argument. *)
                local
                    fun curryPack([], fnclosure) =
                        let
                            (* We're ready to call the function.  We now need to unpack any
                               tupled arguments. *)
                            fun mapArgs(c :: ctl, args) =
                            let
                                fun mapArg([], args) = mapArgs(ctl, args)
                                |   mapArg(ArgPattTuple{filter, allConst=false, ...} :: patts, arg :: argctl) =
                                    let
                                        val fields = filterToFields filter
                                    in
                                        List.map(fn p => (mkInd(p, Extract arg), GeneralType)) fields @
                                            mapArg(patts, argctl)
                                    end
                                |   mapArg(_ :: patts, arg :: argctl) =
                                        (Extract arg, GeneralType) :: mapArg(patts, argctl)
                                |   mapArg(_, []) = raise InternalError "mapArgs: mismatch"
                            in
                                mapArg(c, args)
                            end
                            |   mapArgs _ = []
                            val argList = mapArgs(argumentArgs, tl fnclosure)
                        in
                            case filterOpt of
                                NONE =>
                                    Eval { function = Extract(hd fnclosure), resultType = GeneralType,
                                            argList = argList }
                            |   SOME filter =>
                                    (* We need a container here for the result. *)
                                    mkEnv(
                                        [
                                            Container{addr=0, size=setInFilter filter, use=[UseGeneral], setter=
                                                Eval { function = Extract(hd fnclosure), resultType = GeneralType,
                                                    argList = argList @ [(mkLoadLocal 0, GeneralType)] }
                                            }
                                        ],
                                        buildFullTuple(filter, fn n => mkIndContainer(n, mkLoadLocal 0))
                                    )
                        end
                    |   curryPack(hd :: tl, fnclosure) =
                        let
                            val nArgs = List.length hd
                            (* If this is the last then we need to include the container if required. *)
                            val needContainer = case (tl, filterOpt) of ([], SOME _) => true | _ => false
                        in
                            Lambda { closure = fnclosure,
                                isInline = InlineAlways, name = name ^ "-P", resultType = GeneralType,
                                argTypes = List.tabulate(nArgs, fn _ => (GeneralType, [UseGeneral])),
                                localCount = if needContainer then 1 else 0, recUse = [],
                                body = curryPack(tl,
                                            (* The closure for the next level is the current closure
                                               together with all the arguments at this level. *)
                                            List.tabulate(List.length fnclosure, fn n => LoadClosure n) @
                                            List.tabulate(nArgs, LoadArgument))
                            }
                        end
                in
                    val packFn = curryPack(argumentArgs, loadPack)
                end
                val thisDec = Declar { addr = newAddr, use = [], value = packFn }
                fun argCount(ArgPattTuple{filter, allConst=false, ...}, m) = setInFilter filter + m
                |   argCount(_, m) = m+1
                local
                    (* In the shim function, i.e. the inline function outside, we have
                       a lambda that will be called when the main function wants to
                       call its argument function.  This is provided with all the arguments
                       and so it has to call the actual argument, which is expected to be
                       curried, an argument at a time. *)
                    fun curryApply(hd :: tl, n, c) =
                        let
                            fun makeArgs(_, []) = []
                            |   makeArgs(q, ArgPattTuple{filter, allConst=false, ...} :: args) =
                                    (buildFullTuple(filter, fn r => mkLoadArgument(r+q)), GeneralType) ::
                                         makeArgs(q + setInFilter filter, args)
                            |   makeArgs(q, _ :: args) =
                                    (mkLoadArgument q, GeneralType) :: makeArgs(q+1, args)
                            val args = makeArgs(n, hd)
                        in
                            curryApply(tl, n + List.foldl argCount 0 hd,
                                Eval{function=c, resultType = GeneralType, argList=args})
                        end
                    |   curryApply([], _, c) = c
                in
                    val thisBody = curryApply (argumentArgs, 0, mkLoadClosure 0)
                end
                local
                    (* We have one argument for each argument at each level of currying, or
                       where we've expanded a tuple, one argument for each field.
                       If the function is returning a tuple we have an extra argument for
                       the container. *)
                    val totalArgCount =
                        List.foldl(fn (c, n) => n + List.foldl argCount 0 c) 0 argumentArgs +
                        (case filterOpt of SOME _ => 1 | _ => 0)
                    val functionBody =
                        case filterOpt of
                            NONE => thisBody
                        |   SOME filter => mkSetContainer(mkLoadArgument(totalArgCount-1), thisBody, filter)
                in
                    val thisArg =
                        Lambda {
                            closure = loadThisArg, isInline = InlineAlways, name = name ^ "-E",
                            argTypes = List.tabulate(totalArgCount, fn _ => (GeneralType, [UseGeneral])),
                            resultType = GeneralType, localCount = 0, recUse = [UseGeneral], body = functionBody
                        }
                end
            in
                (thisDec, thisArg, LoadLocal newAddr)
            end

            val (extraBindings, transArgCode, argMapList) = mapPattern(usage, 0, 0)

            local
                (* Transform the body by replacing the arguments with the new arguments. *)
                val argMap = Vector.fromList argMapList
                (* If we have a recursive reference we have to replace it with a reference
                   to the shim. *)
                val recEntry = LoadClosure(List.length closure)

                fun doMap(Extract(LoadArgument n)) = SOME(Extract(Vector.sub(argMap, n)))
                |   doMap(Extract LoadRecursive) = SOME(Extract recEntry)
                |   doMap _ = NONE
            in
                val transBody = mapFunctionCode doMap body
            end

            local
                (* The argument types for the main function have the tuples expanded,  Functions
                   are not affected. *)
                fun expand(ArgPattTuple{filter, allConst=false, ...}, _, r) = List.tabulate(setInFilter filter, fn _ => (GeneralType, [])) @ r
                |   expand(_, a, r) = a :: r
            in
                val transArgTypes = ListPair.foldrEq expand [] (usage, argTypes)
            end

            (* Add the type information to the argument code. *)
            val transArgs = ListPair.mapEq(fn (c, (t, _)) => (c, t)) (transArgCode, transArgTypes)

            val mainAddress = makeAddress() and shimAddress = makeAddress()
            val transLambda =
                {
                    body = mkEnv(extraBindings, transBody), name = name, argTypes = transArgTypes,
                    closure = closure @ [LoadLocal shimAddress], resultType = resultType, isInline = isInline,
                    localCount = ! localCounter, recUse = [UseGeneral]
                }

            (* Return the pair of functions. *)
            val mainFunction = (mainAddress, transLambda)
            val shimBody =
                Eval { function = Extract(LoadClosure 0), argList = transArgs, resultType = resultType }
            val shimLambda =
                { body = shimBody, name = name, argTypes = argTypes, closure = [LoadLocal mainAddress],
                  resultType = resultType, isInline = InlineAlways, localCount = 0, recUse = [UseGeneral] }
            val shimFunction = (shimAddress, shimLambda)
            (* TODO:  We have two copies of the shim function here. *)
        in
            (shimLambda, [mainFunction, shimFunction])
        end

    fun decurryFunction(
            { argTypes, name, resultType, closure, isInline, localCount,
              body as Lambda { argTypes=subArgTypes, resultType=subResultType, ... } , ...}, makeAddress) =
        (* Curried - just unwind one level this time.  This case is normally dealt with by
           the front-end at least for fun bindings. *)
        let
            local
                fun mapArg f n ((t, _) :: tl) = (Extract(f n), t) :: mapArg f (n+1) tl
                |   mapArg _ _ [] = []
            in
                fun mapArgs f l = mapArg f 0 l
            end

            val mainAddress = makeAddress() and shimAddress = makeAddress()
            (* The main function calls the original body as a function.  The body
               is a lambda which will contain references to the outer arguments but
               because we're just adding arguments these will be as before. *)
            (* We have to transform any recursive references to point to the shim. *)
            local
                val recEntry = LoadClosure(List.length closure)

                fun doMap(Extract LoadRecursive) = SOME(Extract recEntry)
                |   doMap _ = NONE
            in
                val transBody = mapFunctionCode doMap body
            end

            val arg1Count = List.length argTypes
            val mainLambda =
                {
                    body =
                        Eval{ function = transBody, resultType = subResultType,
                            argList = mapArgs (fn n => LoadArgument(n+arg1Count)) subArgTypes
                        },
                    name = name, resultType = subResultType,
                    closure = closure @ [LoadLocal shimAddress], isInline = isInline, localCount = localCount,
                    argTypes = argTypes @ subArgTypes, recUse = [UseGeneral]
                }
            val mainFunction = (mainAddress, mainLambda)

            val shimInnerLambda =
                Lambda {
                    (* The inner shim closure contains the main function and the outer arguments. *)
                    closure = LoadClosure 0 :: List.tabulate(arg1Count, LoadArgument),
                    body = Eval {
                                function = Extract(LoadClosure 0),
                                resultType = resultType,
                                (* Calls main function with both sets of args. *)
                                argList = mapArgs (fn n => LoadClosure(n+1)) argTypes @
                                          mapArgs LoadArgument subArgTypes
                            },
                    name = name ^ "-", resultType = subResultType, localCount = 0, isInline = InlineAlways,
                    argTypes = subArgTypes, recUse = [UseGeneral]
                }

            val shimOuterLambda =
                { body = shimInnerLambda, name = name, argTypes = argTypes, closure = [LoadLocal mainAddress],
                  resultType = resultType, isInline = InlineAlways, localCount = 0, recUse = [UseGeneral] }
            val shimFunction = (shimAddress, shimOuterLambda)
        in
            (shimOuterLambda: lambdaForm, [mainFunction, shimFunction])
        end

    |   decurryFunction _ = raise InternalError "decurryFunction"

    (* Process a Lambda slightly differently in different contexts. *)
    datatype lambdaContext = LCNormal | LCRecursive | LCImmediateCall

    (* Transforming a lambda may result in producing auxiliary functions that are in
       general mutually recursive. *)
    fun mapLambdaResult([], lambda) = lambda
    |   mapLambdaResult(bindings, lambda) =
            mkEnv([RecDecs(map(fn(addr, lam) => {addr=addr, use=[], lambda=lam}) bindings)], lambda)

    fun optimise (context, use) (Lambda lambda) =
            SOME(mapLambdaResult(optLambda(context, use, lambda, LCNormal)))

    |   optimise (context, use) (Newenv(envDecs, envExp)) =
        let
            fun mapExp mapUse = mapCodetree (optimise(context, mapUse))

            fun mapbinding(Declar{value, addr, use}) = Declar{value=mapExp use value, addr=addr, use=use}
            |   mapbinding(RecDecs l) =
                let
                    fun mapRecDec({addr, lambda, use}, rest) =
                        case optLambda(context, use, lambda, LCRecursive) of
                            (bindings, Lambda lambdaRes) =>
                                (* Turn any bindings into extra mutually-recursive functions. *)
                                {addr=addr, use = use, lambda = lambdaRes } ::
                                    map (fn (addr, res) => {addr=addr, use=use, lambda=res }) bindings @ rest
                        |   _ => raise InternalError "mapbinding: not lambda"
                in
                    RecDecs(foldl mapRecDec [] l)
                end
            |   mapbinding(NullBinding exp) = NullBinding(mapExp [UseGeneral] exp)
            |   mapbinding(Container{addr, use, size, setter}) =
                    Container{addr=addr, use=use, size=size, setter = mapExp [UseGeneral] setter}
        in
            SOME(Newenv(map mapbinding envDecs, mapExp use envExp))
        end

        (* Immediate call to a function.  We may be able to expand this inline unless it
           is recursive. *)
    |   optimise (context, use) (Eval {function = Lambda lambda, argList, resultType}) =
        let
            val args = map (fn (c, t) => (optGeneral context c, t)) argList
            val argTuples = map #1 args
            val (bindings, newLambda) = optLambda(context, [UseApply(use, argTuples)], lambda, LCImmediateCall)
            val call = Eval { function=newLambda, argList=args, resultType = resultType }
        in
            SOME(mapLambdaResult(bindings, call))
        end

    |   optimise (context as { reprocess, ...}, use) (Eval {function = Cond(i, t, e), argList, resultType}) =
        let
            (* Transform "(if i then t else e) x" into "if i then t x else e x".  This
               allows for other optimisations and inline expansion. *)
            (* We duplicate the function arguments which could cause the size of the code
               to blow-up if they involve complicated expressions. *)
            fun pushFunction l =
                 mapCodetree (optimise(context, use)) (Eval{function=l, argList=argList, resultType=resultType})
        in
            reprocess := true;
            SOME(Cond(i, pushFunction t, pushFunction e))
        end

    |   optimise (context, use) (Eval {function, argList, resultType}) =
        (* If nothing else we need to ensure that "use" is correctly set on
           the function and arguments and we don't simply pass the original. *)
        let
            val args = map (fn (c, t) => (optGeneral context c, t)) argList
            val argTuples = map #1 args
        in
            SOME(
                Eval{
                    function= mapCodetree (optimise (context, [UseApply(use, argTuples)])) function,
                    argList=args, resultType = resultType
                })
        end

    |   optimise (context, use) (Indirect{base, offset, indKind = IndTuple}) =
        SOME(Indirect{base = mapCodetree (optimise(context, [UseField(offset, use)])) base,
                      offset = offset, indKind = IndTuple})

    |   optimise (context, use) (code as Cond _) =
        (* If the result of the if-then-else is always taken apart as fields
           then we are better off taking it apart further down and putting
           the fields into a container on the stack. *)
        if List.all(fn UseField _ => true | _ => false) use
        then SOME(optFields(code, context, use))
        else NONE

    |   optimise (context, use) (code as BeginLoop _) =
        (* If the result of the loop is taken apart we should push
           this down as well. *)
        if List.all(fn UseField _ => true | _ => false) use
        then SOME(optFields(code, context, use))
        else NONE

    |   optimise _ _ = NONE
    
    and optGeneral context exp = mapCodetree (optimise(context, [UseGeneral])) exp

    and optLambda(
            { maxInlineSize, reprocess, makeAddr, ... },
            contextUse,
            { body, name, argTypes, resultType, closure, localCount, isInline, recUse, ...},
            lambdaContext) : (int * lambdaForm) list * codetree =
    (*
        Optimisations on lambdas.
        1.  A lambda that simply calls another function with all its own arguments
            can be replaced by a reference to the function provided the "function"
            is a side-effect-free expression.
        2.  Don't attempt to optimise inline functions that are exported.
        3.  Transform lambdas that take tuples as arguments or are curried or where
            an argument is a function with tupled or curried arguments into a pair
            of an inline function with the original argument set and a new "main"
            function with register/stack arguments.
    *)
    let
        (* The overall use of the function is the context plus the recursive use. *)
        val use = contextUse @ recUse
        (* Check if it's a call to another function with all the original arguments.
           This is really wanted when we are passing this lambda as an argument to
           another function and really only when we have produced a shim function
           that has been inline expanded.  Otherwise this will be a "small" function
           and will be inline expanded when it's used. *)
        val replaceBody =
            case (body, lambdaContext = LCRecursive) of
                (Eval { function, argList, resultType=callresult }, false) =>
                let
                    fun argSequence((Extract(LoadArgument a), _) :: rest, b) = a = b andalso argSequence(rest, b+1)
                    |   argSequence([], _) = true
                    |   argSequence _ = false
        
                    val argumentsMatch =
                        argSequence(argList, 0) andalso 
                            ListPair.allEq(fn((_, a), (b, _)) => a = b) (argList, argTypes) andalso
                            callresult = resultType
                in
                    if not argumentsMatch
                    then NONE
                    else
                    case function of
                        (* This could be any function which has neither side-effects nor
                           depends on a reference nor depends on another argument but if
                           it has local variables they would have to be renumbered into
                           the surrounding scope.  In practice we're really only interested
                           in simple cases that arise as a result of using a "shim" function
                           created in the code below. *)
                        c as Constnt _ => SOME c
                    |   Extract(LoadClosure addr) => SOME(Extract(List.nth(closure, addr)))
                    |   _ => NONE
                end
            |   _ => NONE
    in
        case replaceBody of
            SOME c => ([], c)
        |   NONE =>
            if isInline <> DontInline andalso List.exists (fn UseExport => true | _ => false) use
            then
            let
                (* If it's inline any application of this will be optimised after
                   inline expansion.  We still apply any opimisations to the body
                   at this stage because we will compile and code-generate a version
                   for use if we want a "general" value. *)
                val addressAllocator = ref localCount
                val optContext =
                {
                    makeAddr = fn () => (! addressAllocator) before addressAllocator := ! addressAllocator + 1,
                    reprocess = reprocess,
                    maxInlineSize = maxInlineSize
                }
                val optBody = mapCodetree (optimise(optContext, [UseGeneral])) body
                val lambdaRes =
                    {
                        body = optBody,
                        isInline = isInline, name = name, closure = closure,
                        argTypes = argTypes, resultType = resultType, recUse = recUse,
                        localCount = !addressAllocator (* After optimising body. *)
                    }
            in
                ([], Lambda lambdaRes) 
            end
            else
            let
                (* Allocate any new addresses after the existing ones. *)
                val addressAllocator = ref localCount
                val optContext =
                {
                    makeAddr = fn () => (! addressAllocator) before addressAllocator := ! addressAllocator + 1,
                    reprocess = reprocess,
                    maxInlineSize = maxInlineSize
                }
                val optBody = mapCodetree (optimise(optContext, [UseGeneral])) body

                (* See if this should be expanded inline.  If we are calling the lambda
                   immediately we try to expand it unless maxInlineSize is zero.  We
                   may not be able to expand it if it is recursive. (It may have been
                   inside an inline function). *)

                val (inlineType, updatedBody, localCount) =
                    case evaluateInlining(optBody, List.length argTypes,
                            if maxInlineSize <> 0 andalso lambdaContext = LCImmediateCall
                            then 1000 else FixedInt.toInt maxInlineSize) of
                        NonRecursive  => (SmallInline, optBody, ! addressAllocator)
                    |   TailRecursive bv =>
                            (SmallInline,
                                replaceTailRecursiveWithLoop(optBody, argTypes, bv, addressAllocator), ! addressAllocator)
                    |   NonTailRecursive bv =>
                            if Vector.exists (fn n => n) bv
                            then (SmallInline, 
                                    liftRecursiveFunction(
                                        optBody, argTypes, bv, List.length closure, name, resultType, !addressAllocator), 0)
                            else (DontInline, optBody, ! addressAllocator) (* All arguments have been modified *)
                    |   TooBig => (DontInline, optBody, ! addressAllocator)

                val lambda: lambdaForm =
                {
                    body = updatedBody, name = name, argTypes = argTypes, closure = closure,
                    resultType = resultType, isInline = inlineType, localCount = localCount,
                    recUse = recUse
                }

                (* See if it should be transformed.  We only do this if the function is not going
                   to be inlined.  If it is then there's no point because the transformation is
                   going to be done as part of the inling process.  Even if it's marked for
                   inlining we may not actually call the function and instead pass it as an
                   argument or return it as result but in that case transformation doesn't
                   achieve anything because we are going to pass the untransformed "shim"
                   function anyway. *)
                val (newLambda, bindings) =
                    if isInline = DontInline
                    then
                    let
                        val functionPattern =
                            case usageForFunctionBody use of
                                ArgPattCurry(arg1 :: arg2 :: moreArgs, res) =>
                                    (* The function is always called with at least two curried arguments.
                                       We can decurry the function if the body is applicative - typically
                                       if it's a lambda - but not if applying the body would have a
                                       side-effect.  We only do it one level at this stage.  If it's
                                       curried more than that we'll come here again. *)
                                    (* In order to get the types we restrict this to the case of
                                       a body that is a lambda.  The result is a function and therefore
                                       ArgPattSimple unless we are using up all the args. *)
                                    if (*reorderable body*) case updatedBody of Lambda _ => true | _ => false
                                    then ArgPattCurry([arg1, arg2], if null moreArgs then res else ArgPattSimple)
                                    else ArgPattCurry([arg1], ArgPattSimple)
                            |   usage => usage

                        val argPatterns = map (usageForFunctionArg o #2) argTypes

                        (* fullArgPattern is a list, one per level of currying, of a list, one per argument of
                           the patterns.  resultPattern is used to detect whether the result is a tuple that
                           is taken apart. *)
                        val (fullArgPattern, resultPattern) =
                            case functionPattern of
                                ArgPattCurry(_ :: rest, resPattern) =>
                                let
                                    (* The function is always applied at least to the first set of arguments.
                                       (It's never just passed). Merge the applications of the function
                                       with the use of the arguments.  Return the usage within the
                                       function unless the function takes apart a tuple but no
                                       application passes in a tuple. *)
                                    fun merge(ArgPattTuple _, argUse as ArgPattTuple _) = argUse
                                    |   merge(_, ArgPattTuple _) = ArgPattSimple
                                    |   merge(_, argUse)  = argUse

                                    val mergedArgs =
                                        (ListPair.mapEq merge (existTupling use, argPatterns)) :: rest

                                    (* *)
                                    val mergedResult =
                                        case (bodyReturnsTuple updatedBody, resPattern) of
                                            (bodyTuple as ArgPattTuple _, ArgPattSimple) =>
                                                if existDetupling use
                                                then bodyTuple
                                                else ArgPattSimple
                                        |   _ => resPattern
                                            
                                in
                                    (mergedArgs, mergedResult)
                                end
                            |   _ => (* Not called: either exported or passed as a value. *)
                                (* This previously tried to see whether the body returned a tuple
                                   if the function was exported.  This caused an infinite loop
                                   (see Tests/Succeed/Test164.ML) and anyway doesn't seem to
                                   optimise the cases we want. *)
                                ([], ArgPattSimple)
                    in
                        case (fullArgPattern, resultPattern) of
                            (_ :: _ :: _, _) => (* Curried *)
                                ( reprocess := true; decurryFunction(lambda, makeAddr))

                        |   (_, ArgPattTuple {filter, ...}) => (* Result is a tuple *)
                                ( reprocess := true; detupleResult(lambda, filter, makeAddr))

                        |   (first :: _, _) =>
                            let
                                fun checkArg (ArgPattTuple{allConst=false, ...}) = true
                                        (* Function has at least one tupled arg. *)
                                |   checkArg (ArgPattCurry([_], ArgPattTuple{allConst=false, ...})) = true
                                        (* Function has an arg that is a function that returns a tuple.
                                           It must not be curried otherwise it returns a function not a tuple. *)
                                (* This transformation is unsafe.  See comment in transformFunctionArgument above. *)
                                (*|   checkArg (ArgPattCurry(_ :: _ :: _, _)) = true *)
                                        (* Function has an arg that is a curried function. *)
                                |   checkArg (ArgPattCurry(firstArgSet :: _, _)) =
                                        (* Function has an arg that is a function that
                                           takes a tuple in its first argument set. *)
                                        List.exists(fn ArgPattTuple{allConst=false, ...} => true | _ => false) firstArgSet
                                |   checkArg _ = false
                            in
                                (* It isn't curried - look at the arguments. *)
                                if List.exists checkArg first
                                then ( reprocess := true; transformFunctionArgs(lambda, first, makeAddr) )
                                else (lambda, [])
                            end

                        |   _ => (lambda, [])
                    end
                    else (lambda, [])
            in
                (* If this is to be inlined but was not before we may need to reprocess.
                   We don't reprocess if this is only exported.  If it's only exported
                   we're not going to expand it within this code and we can end up with
                   repeated processing. *)
                if #isInline newLambda <> DontInline andalso isInline = DontInline andalso
                    (case use of [UseExport] => false | _ => true)
                then reprocess := true
                else ();
                (bindings, Lambda newLambda)
            end
    end

    and optFields (code, context as { reprocess, makeAddr, ...}, use) =
    let
        (* We have an if-then-else or a loop whose result is only ever
           taken apart.  We push this down. *)
        (* Find the fields that are used.  Not all may be. *)
        local
            val maxField =
                List.foldl(fn (UseField(f, _), m) => Int.max(f, m) | (_, m) => m) 0 use
            val fieldUse = BoolArray.array(maxField+1, false)
            val _ =
                List.app(fn UseField(f, _) => BoolArray.update(fieldUse, f, true) | _ => ()) use
        in
            val maxField = maxField
            val useList = BoolArray.foldri (fn (i, true, l) => i :: l | (_, _, l) => l) [] fieldUse
        end

        fun pushContainer(Cond(ifpt, thenpt, elsept), leafFn) =
                Cond(ifpt, pushContainer(thenpt, leafFn), pushContainer(elsept, leafFn))

        |   pushContainer(Newenv(decs, exp), leafFn) =
                Newenv(decs, pushContainer(exp, leafFn))

        |   pushContainer(BeginLoop{loop, arguments}, leafFn) =
                (* If we push it through a BeginLoop we MUST then push it through
                   anything that could contain the Loop i.e. Cond, Newenv, Handle. *)
                BeginLoop{loop = pushContainer(loop, leafFn), arguments=arguments}

        |   pushContainer(l as Loop _, _) = l
                (* Within a BeginLoop only the non-Loop leaves return
                   values.  Loop entries go back to the BeginLoop so
                   these are unchanged. *)

        |   pushContainer(Handle{exp, handler, exPacketAddr}, leafFn) =
                Handle{exp=pushContainer(exp, leafFn), handler=pushContainer(handler, leafFn), exPacketAddr=exPacketAddr}

        |   pushContainer(tuple, leafFn) = leafFn tuple (* Anything else. *)

        val () = reprocess := true
    in
        case useList of
            [offset] => (* We only want a single field.  Push down an Indirect. *)
            let
                (* However the context still requires a tuple.  We need to
                   reconstruct one with unused fields set to zero.  They will
                   be filtered out later by the simplifier pass. *)
                val field =
                    optGeneral context (pushContainer(code, fn t => mkInd(offset, t)))
                fun mkFields n = if n = offset then field else CodeZero
            in
                Tuple{ fields = List.tabulate(offset+1, mkFields), isVariant = false }
            end

        |   _ =>
            let
                (* We require a container. *)
                val containerAddr = makeAddr()
                val width = List.length useList
                val loadContainer = Extract(LoadLocal containerAddr)

                fun setContainer tuple = (* At the leaf set the container. *)
                    SetContainer{container = loadContainer, tuple = tuple, filter = fieldsToFilter useList }

                val setCode = optGeneral context (pushContainer(code, setContainer))
                val makeContainer =
                    Container{addr=containerAddr, use=[], size=width, setter=setCode}
                (* The context requires a tuple of the original width.  We need
                   to add dummy fields where necessary. *)
                val container =
                    if width = maxField+1
                    then mkTupleFromContainer(containerAddr, width)
                    else
                    let
                        fun mkField(n, m, hd::tl) =
                            if n = hd 
                            then mkIndContainer(m, loadContainer) :: mkField(n+1, m+1, tl)
                            else CodeZero :: mkField(n+1, m, hd::tl)
                        |   mkField _ = []
                    in
                        Tuple{fields = mkField(0, 0, useList), isVariant=false}
                    end
            in
                mkEnv([makeContainer], container)
            end
    end

    (* TODO: convert "(if a then b else c) (args)" into if a then b(args) else c(args).  This would
       allow for possible inlining and also passing information about call patterns. *)

    (* Once all the inlining is done we look for functions that can be compiled immediately.
       These are either functions with no free variables or functions where every use is a
       call, as opposed to being passed or returned as a closure.  Functions that have free
       variables but are called can be lambda-lifted where the free variables are turned into
       extra parameters.  The advantage compared with using a static-link or a closure on
       the stack is that they can be fully tail-recursive.  With a static-link or stack
       closure the free variables have to remain on the stack until the function returns. *)
    fun lambdaLiftAndConstantFunction(code, debugSwitches, numLocals) =
    let
        val needReprocess = ref false
        (* At the moment this just code-generates immediately any lambdas without
           free-variables.  The idea is to that we will get a constant which can
           then be inserted directly in references to the function.  In general
           this takes a list of mutually recursive functions which can be code-
           generated immediately if all the free variables are other functions
           in the list.  The simplifier has separated mutually recursive
           bindings into strongly connected components so we can consider
           the list as a single entity. *)
        fun processLambdas lambdaList =
        let
            (* First process the bodies of the functions. *)
            val needed = ! needReprocess
            val _ = needReprocess := false;
            val transLambdas =
                map (fn {lambda={body, isInline, name, closure, argTypes, resultType, localCount, recUse}, use, addr} =>
                        {lambda={body=mapChecks body, isInline=isInline, name=name, closure=closure,
                                  argTypes=argTypes, resultType=resultType, localCount=localCount, recUse=recUse},
                         use=use, addr=addr}) lambdaList
            val theseTransformed = ! needReprocess
            val _ = if needed then needReprocess := true else ()

            fun hasFreeVariables{lambda={closure, ...}, ...} =
            let
                fun notInLambdas(LoadLocal lAddr) =
                    (* A local is allowed if it only refers to another lambda. *)
                        not (List.exists (fn {addr, ...} => addr = lAddr) lambdaList)
                |   notInLambdas _ = true (* Anything else is not allowed. *)
            in
                List.exists notInLambdas closure
            end
        in
            if theseTransformed orelse List.exists (fn {lambda={isInline, ...}, ...} => isInline <> DontInline) lambdaList
               orelse List.exists hasFreeVariables lambdaList
            (* If we have transformed any of the bodies we need to reprocess so defer any
               code-generation.  Don't CG it if it is inline, or perhaps if it is inline and exported. 
               Don't CG it if it has free variables.  We still need to examine
               the bodies of the functions. *)
            then (transLambdas, [])
            else
            let
                (* Construct code to declare the functions and extract the values. *)
                val tupleFields = map (fn {addr, ...} => Extract(LoadLocal addr)) transLambdas
                val decsAndTuple = Newenv([RecDecs transLambdas], mkTuple tupleFields)
                val maxLocals = List.foldl(fn ({addr, ...}, n) => Int.max(addr, n)) 0 transLambdas
                val (code, props) = BACKEND.codeGenerate(decsAndTuple, maxLocals + 1, debugSwitches)
                val resultConstnt = Constnt(code(), props)
                fun getResults([], _) = []
                |   getResults({addr, use, ...} :: tail, n) =
                        Declar {value=mkInd(n, resultConstnt), addr=addr, use=use} :: getResults(tail, n+1)
                val () = needReprocess := true
            in
                ([], getResults(transLambdas, 0))
            end
        end

        and runChecks (Lambda (lambda as { isInline=DontInline, closure=[], ... })) =
            (
                (* Bare lambda. *)
                case processLambdas[{lambda=lambda, use = [], addr = 0}] of
                    ([{lambda=unCGed, ...}], []) => SOME(Lambda unCGed)
                |   ([], [Declar{value, ...}]) => SOME value
                |   _ => raise InternalError "processLambdas"
            )
        
        |   runChecks (Newenv(bindings, exp)) =
            let 
                (* We have a block of bindings.  Are any of them functions that are only ever called? *)
                fun checkBindings(Declar{value=Lambda lambda, addr, use}, tail) =
                    (
                        (* Process this lambda and extract the result. *)
                        case processLambdas[{lambda=lambda, use = use, addr = addr}] of
                            ([{lambda=unCGed, use, addr}], []) =>
                                Declar{value=Lambda unCGed, use=use, addr=addr} :: tail
                        |   ([], cgedDec) => cgedDec @ tail
                        |   _ => raise InternalError "checkBindings"
                    )

                |   checkBindings(Declar{value, addr, use}, tail) =
                        Declar{value=mapChecks value, addr=addr, use=use} :: tail

                |   checkBindings(RecDecs l, tail) =
                    let
                        val (notConsts, asConsts) = processLambdas l
                    in
                        asConsts @
                            (if null notConsts then [] else [RecDecs notConsts]) @
                                tail
                    end

                |   checkBindings(NullBinding exp, tail) = NullBinding(mapChecks exp) :: tail

                |   checkBindings(Container{addr, use, size, setter}, tail) =
                        Container{addr=addr, use=use, size=size, setter=mapChecks setter} :: tail

            in
                SOME(Newenv((List.foldr checkBindings [] bindings), mapChecks exp))
            end

        |   runChecks _ = NONE

        and mapChecks c = mapCodetree runChecks c

    in
        (mapCodetree runChecks code, numLocals, !needReprocess)
    end

    (* Main optimiser and simplifier loop. *)
    fun codetreeOptimiser(code, debugSwitches, numLocals) =
    let
        fun topLevel _ = raise InternalError "top level reached in optimiser"

        val maxInlineSize = DEBUG.getParameter DEBUG.maxInlineSizeTag debugSwitches

        fun processTree (code, nLocals, optAgain) =
        let
            (* First run the simplifier.  Among other things this does inline
               expansion and if it does any we at least need to run cleanProc
               on the code so it will have set simpAgain. *)
            val (simpCode, simpCount, simpAgain) =
                SIMPLIFIER.simplifier{code=code, numLocals=nLocals, maxInlineSize=FixedInt.toInt maxInlineSize}
        in
            if optAgain orelse simpAgain
            then
            let
                (* Identify usage information and remove redundant code. *)
                val printCodeTree      = DEBUG.getParameter DEBUG.codetreeTag debugSwitches
                and compilerOut        = PRETTY.getCompilerOutput debugSwitches
                val simpCode = SIMPLIFIER.specialToGeneral simpCode
                val () = if printCodeTree then compilerOut(PRETTY.PrettyString "Output of simplifier") else ()
                val () = if printCodeTree then compilerOut (BASECODETREE.pretty simpCode) else ()
                val preOptCode =
                    REMOVE_REDUNDANT.cleanProc(simpCode, [UseExport], topLevel, simpCount)
                (* Print the code with the use information before it goes into the optimiser. *)
                val () = if printCodeTree then compilerOut(PRETTY.PrettyString "Output of cleaner") else ()
                val () = if printCodeTree then compilerOut (BASECODETREE.pretty preOptCode) else ()

                val reprocess = ref false (* May be set in the optimiser *)
                (* Allocate any new addresses after the existing ones. *)
                val addressAllocator = ref simpCount
                fun makeAddr() =
                    (! addressAllocator) before addressAllocator := ! addressAllocator + 1
                val optContext =
                {
                    makeAddr = makeAddr,
                    reprocess = reprocess,
                    maxInlineSize = maxInlineSize
                }
                (* Optimise the code, rewriting it as necessary. *)
                val optCode = mapCodetree (optimise(optContext, [UseExport])) preOptCode
                
                val (llCode, llCount, llAgain) =
                    (* If we have optimised it or the simplifier has run something that it wants to
                       run again we must rerun these before we try to generate any code. *)
                    if ! reprocess (* Re-optimise *) orelse simpAgain (* The simplifier wants to run again on this. *)
                    then (optCode, ! addressAllocator, ! reprocess)
                    else (* We didn't detect any inlineable functions.  Check for lambda-lifting. *)
                        lambdaLiftAndConstantFunction(optCode, debugSwitches, ! addressAllocator)

                (* Print the code after the optimiser. *)
                val () = if printCodeTree then compilerOut(PRETTY.PrettyString "Output of optimiser") else ()
                val () = if printCodeTree then compilerOut (BASECODETREE.pretty llCode) else ()
            in
                (* Rerun the simplifier at least. *)
                processTree(llCode, llCount, llAgain)
            end
            else (simpCode, simpCount) (* We're done *)
        end

        val (postOptCode, postOptCount) = processTree(code, numLocals, true (* Once at least *))
        val (rGeneral, rDecs, rSpec) = postOptCode
    in
        { numLocals = postOptCount, general = rGeneral, bindings = rDecs, special = rSpec }
    end

    structure Sharing = struct type codetree = codetree and envSpecial = envSpecial and codeBinding = codeBinding end

end;<|MERGE_RESOLUTION|>--- conflicted
+++ resolved
@@ -1,9 +1,5 @@
 (*
-<<<<<<< HEAD
-    Copyright (c) 2012,13,15,17, 20 David C.J. Matthews
-=======
     Copyright (c) 2012,13,15,17-19 David C.J. Matthews
->>>>>>> 48cb2b24
 
     This library is free software; you can redistribute it and/or
     modify it under the terms of the GNU Lesser General Public
@@ -89,139 +85,6 @@
     
     exception InternalError = Misc.InternalError
 
-<<<<<<< HEAD
-=======
- 
-    datatype inlineTest =
-        TooBig
-    |   NonRecursive
-    |   TailRecursive of bool vector
-    |   NonTailRecursive of bool vector
-
-    fun evaluateInlining(function, numArgs, maxInlineSize) =
-    let
-        (* This checks for the possibility of inlining a function.  It sees if it is
-           small enough according to some rough estimate of the cost and it also looks
-           for recursive uses of the function.
-           Typically if the function is small enough to inline there will be only
-           one recursive use but we consider the possibility of more than one.  If
-           the only uses are tail recursive we can replace the recursive calls by
-           a Loop with a BeginLoop outside it.  If there are non-tail recursive
-           calls we may be able to lift out arguments that are unchanged.  For
-           example for fun map f [] = [] | map f (a::b) = f a :: map f b 
-           it may be worth lifting out f and generating specific mapping
-           functions for each application. *)
-        val hasRecursiveCall = ref false (* Set to true if rec call *)
-        val allTail = ref true (* Set to false if non recursive *)
-        (* An element of this is set to false if the actual value if anything
-           other than the original argument.  At the end we are then
-           left with the arguments that are unchanged. *)
-        val argMod = Array.array(numArgs, true)
-
-        infix 6 --
-        (* Subtract y from x but return 0 rather than a negative number. *)
-        fun x -- y = if x >= y then x-y else 0
-
-        (* Check for the code size and also recursive references.  N,B. We assume in hasLoop
-           that tail recursion applies only with Cond, Newenv and Handler. *)
-        fun checkUse _ (_, 0, _) = 0 (* The function is too big to inline. *)
- 
-        |   checkUse isMain (Newenv(decs, exp), cl, isTail) =
-            let
-                fun checkBind (Declar{value, ...}, cl) = checkUse isMain(value, cl, false)
-                |   checkBind (RecDecs decs, cl) = List.foldl(fn ({lambda, ...}, n) => checkUse isMain (Lambda lambda, n, false)) cl decs
-                |   checkBind (NullBinding c, cl) = checkUse isMain (c, cl, false)
-                |   checkBind (Container{setter, ...}, cl) = checkUse isMain(setter, cl -- 1, false)
-            in
-                checkUse isMain (exp, List.foldl checkBind cl decs, isTail)
-            end
-
-        |   checkUse _      (Constnt(w, _), cl, _) = if isShort w then cl else cl -- 1
-
-            (* A recursive reference in any context other than a call prevents any inlining. *)
-        |   checkUse true   (Extract LoadRecursive, _, _) = 0
-        |   checkUse _      (Extract _, cl, _) = cl -- 1
-
-        |   checkUse isMain (Indirect{base, ...}, cl, _) = checkUse isMain (base, cl -- 1, false)
-
-        |   checkUse _      (Lambda {body, argTypes, closure, ...}, cl, _) =
-                (* For the moment, any recursive use in an inner function prevents inlining. *)
-                if List.exists (fn LoadRecursive => true | _ => false) closure
-                then 0
-                else checkUse false (body, cl -- (List.length argTypes + List.length closure), false)
-
-        |   checkUse true (Eval{function = Extract LoadRecursive, argList, ...}, cl, isTail) =
-            let
-                (* If the actual argument is anything but the original argument
-                   then the corresponding entry in the array is set to false. *)
-                fun testArg((exp, _), n) =
-                (
-                    if (case exp of Extract(LoadArgument a) => n = a | _ => false)
-                    then ()
-                    else Array.update(argMod, n, false);
-                    n+1
-                )
-            in
-                List.foldl testArg 0 argList;
-                hasRecursiveCall := true;
-                if isTail then () else allTail := false;
-                List.foldl(fn ((e, _), n) => checkUse true (e, n, false)) (cl--3) argList
-            end
-
-        |   checkUse isMain (Eval{function, argList, ...}, cl, _) =
-                checkUse isMain (function, List.foldl(fn ((e, _), n) => checkUse isMain (e, n, false)) (cl--2) argList, false)
-
-        |   checkUse _ (Nullary _, cl, _) = cl -- 1
-        |   checkUse isMain (Unary{arg1, ...}, cl, _) = checkUse isMain (arg1, cl -- 1, false)
-        |   checkUse isMain (Binary{arg1, arg2, ...}, cl, _) = checkUseList isMain ([arg1, arg2], cl -- 1)
-        |   checkUse isMain (Arbitrary{arg1, arg2, ...}, cl, _) = checkUseList isMain ([arg1, arg2], cl -- 4)
-        |   checkUse isMain (AllocateWordMemory {numWords, flags, initial}, cl, _) =
-                checkUseList isMain ([numWords, flags, initial], cl -- 1)
-
-        |   checkUse isMain (Cond(i, t, e), cl, isTail) =
-                checkUse isMain (i, checkUse isMain (t, checkUse isMain (e, cl -- 2, isTail), isTail), false)
-        |   checkUse isMain (BeginLoop { loop, arguments, ...}, cl, _) =
-                checkUse isMain (loop, List.foldl (fn (({value, ...}, _), n) => checkUse isMain (value, n, false)) cl arguments, false)
-        |   checkUse isMain (Loop args, cl, _) = List.foldl(fn ((e, _), n) => checkUse isMain (e, n, false)) cl args
-        |   checkUse isMain (Raise c, cl, _) = checkUse isMain (c, cl -- 1, false)
-        |   checkUse isMain (Handle {exp, handler, ...}, cl, isTail) =
-                checkUse isMain (exp, checkUse isMain (handler, cl, isTail), false)
-        |   checkUse isMain (Tuple{ fields, ...}, cl, _) = checkUseList isMain (fields, cl)
-
-        |   checkUse isMain (SetContainer{container, tuple = Tuple { fields, ...}, ...}, cl, _) =
-                (* This can be optimised *)
-                checkUse isMain (container, checkUseList isMain (fields, cl), false)
-        |   checkUse isMain (SetContainer{container, tuple, filter}, cl, _) =
-                checkUse isMain (container, checkUse isMain (tuple, cl -- (BoolVector.length filter), false), false)
-
-        |   checkUse isMain (TagTest{test, ...}, cl, _) = checkUse isMain (test, cl -- 1, false)
-
-        |   checkUse isMain (LoadOperation{address, ...}, cl, _) = checkUseAddress isMain (address, cl -- 1)
-
-        |   checkUse isMain (StoreOperation{address, value, ...}, cl, _) =
-                checkUse isMain (value, checkUseAddress isMain (address, cl -- 1), false)
-
-        |   checkUse isMain (BlockOperation{sourceLeft, destRight, length, ...}, cl, _) =
-                checkUse isMain (length,
-                    checkUseAddress isMain (destRight, checkUseAddress isMain (sourceLeft, cl -- 1)), false)
-        
-        and checkUseList isMain (elems, cl) =
-            List.foldl(fn (e, n) => checkUse isMain (e, n, false)) cl elems
-
-        and checkUseAddress isMain ({base, index=NONE, ...}, cl) = checkUse isMain (base, cl, false)
-        |   checkUseAddress isMain ({base, index=SOME index, ...}, cl) = checkUseList isMain ([base, index], cl)
-        
-        val costLeft = checkUse true (function, maxInlineSize, true)
-    in
-        if costLeft = 0
-        then TooBig
-        else if not (! hasRecursiveCall) 
-        then NonRecursive
-        else if ! allTail then TailRecursive(Array.vector argMod)
-        else NonTailRecursive(Array.vector argMod)
-    end
-
->>>>>>> 48cb2b24
     (* Turn a list of fields to use into a filter for SetContainer. *)
     fun fieldsToFilter useList =
     let
