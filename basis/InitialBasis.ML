--- conflicted
+++ resolved
@@ -259,15 +259,6 @@
 structure ForeignMemory =
 struct
     open ForeignMemory
-<<<<<<< HEAD
-    type voidStar = LargeWord.word
-
-    fun setFloat (s: voidStar, i: Word.word, v: real): unit =
-        RunCall.run_call4 RuntimeCalls.POLY_SYS_cmem_store_float (s, 0w0, i, v)
-    fun setDouble (s: voidStar, i: Word.word, v: real): unit =
-        RunCall.run_call4 RuntimeCalls.POLY_SYS_cmem_store_double (s, 0w0, i, v)
-=======
->>>>>>> 3aae1671
     
     (* Add wrappers to these functions so that they raise exceptions if they are called. *)
     val get64 =
